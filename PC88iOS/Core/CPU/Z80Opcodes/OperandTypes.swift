//
//  OperandTypes.swift
//  PC88iOS
//
//  Created by 越川将人 on 2025/03/30.
//

import Foundation

/// レジスタオペランド
enum RegisterOperand {
    case regA, regB, regC, regD, regE, regH, regL, regF
    case immediate(UInt8)
    case memory
    
    func read(from registers: Z80Registers, memory: MemoryAccessing? = nil) -> UInt8 {
        switch self {
        case .regA, .regB, .regC, .regD, .regE, .regH, .regL, .regF:
            return readFromRegister(registers)
        case .immediate(let value):
            return value
        case .memory:
            return readFromMemory(registers, memory)
        }
    }
    
    private func readFromRegister(_ registers: Z80Registers) -> UInt8 {
        switch self {
        case .regA: return registers.a
        case .regB: return registers.b
        case .regC: return registers.c
        case .regD: return registers.d
        case .regE: return registers.e
        case .regH: return registers.h
        case .regL: return registers.l
        case .regF: return registers.f
        default:
            PC88Logger.cpu.error("不正なレジスタタイプです")
            return 0
        }
    }
    
    private func readFromMemory(_ registers: Z80Registers, _ memory: MemoryAccessing?) -> UInt8 {
        if let memory = memory {
            return memory.readByte(at: registers.hl)
        } else {
            PC88Logger.cpu.debug("警告: memoryが指定されていません")
            return 0
        }
    }
    
    func write(to registers: inout Z80Registers, value: UInt8, memory: MemoryAccessing? = nil) {
        switch self {
        case .regA, .regB, .regC, .regD, .regE, .regH, .regL, .regF:
            writeToRegister(&registers, value)
        case .immediate:
            PC88Logger.cpu.debug("警告: immediate値に書き込みが行われました")
        case .memory:
            writeToMemory(registers, value, memory)
        }
    }
    
    private func writeToRegister(_ registers: inout Z80Registers, _ value: UInt8) {
        switch self {
        case .regA: registers.a = value
        case .regB: registers.b = value
        case .regC: registers.c = value
        case .regD: registers.d = value
        case .regE: registers.e = value
        case .regH: registers.h = value
        case .regL: registers.l = value
        case .regF: registers.f = value
        default:
            PC88Logger.cpu.error("不正なレジスタタイプです")
        }
    }
    
    private func writeToMemory(_ registers: Z80Registers, _ value: UInt8, _ memory: MemoryAccessing?) {
        if let memory = memory {
            memory.writeByte(value, at: registers.hl)
        } else {
            PC88Logger.cpu.debug("警告: memoryが指定されていません")
        }
    }
}

/// レジスタペアオペランド
enum RegisterPairOperand {
    case registerAF, registerBC, registerDE, registerHL, registerSP, registerAFAlt
    
    func read(from registers: Z80Registers) -> UInt16 {
        switch self {
<<<<<<< HEAD
        case .registerAF: return UInt16(registers.regA) << 8 | UInt16(registers.regF)
        case .registerBC: return UInt16(registers.regB) << 8 | UInt16(registers.regC)
        case .registerDE: return UInt16(registers.regD) << 8 | UInt16(registers.regE)
        case .registerHL: return registers.regHL
        case .registerSP: return registers.regSP
        case .registerAFAlt: return UInt16(registers.regAAlt) << 8 | UInt16(registers.regFAlt)
=======
        case .af, .bc, .de:
            return readRegisterPair(registers)
        case .hl, .sp, .afAlt:
            return readSpecialRegister(registers)
        }
    }
    
    private func readRegisterPair(_ registers: Z80Registers) -> UInt16 {
        switch self {
        case .af: return UInt16(registers.regA) << 8 | UInt16(registers.regF)
        case .bc: return UInt16(registers.regB) << 8 | UInt16(registers.regC)
        case .de: return UInt16(registers.regD) << 8 | UInt16(registers.regE)
        default:
            PC88Logger.cpu.error("不正なレジスタペアタイプです")
            return 0
        }
    }
    
    private func readSpecialRegister(_ registers: Z80Registers) -> UInt16 {
        switch self {
        case .hl: return registers.regHL
        case .sp: return registers.regSP
        case .afAlt: return UInt16(registers.regAAlt) << 8 | UInt16(registers.regFAlt)
        default:
            PC88Logger.cpu.error("不正なレジスタペアタイプです")
            return 0
>>>>>>> fab324e1
        }
    }
    
    func write(to registers: inout Z80Registers, value: UInt16) {
        switch self {
<<<<<<< HEAD
        case .registerAF:
=======
        case .af, .bc, .de:
            writeToRegisterPair(&registers, value)
        case .hl, .sp, .afAlt:
            writeToSpecialRegister(&registers, value)
        }
    }
    
    private func writeToRegisterPair(_ registers: inout Z80Registers, _ value: UInt16) {
        switch self {
        case .af:
>>>>>>> fab324e1
            registers.regA = UInt8(value >> 8)
            registers.regF = UInt8(value & 0xFF)
        case .registerBC:
            registers.regB = UInt8(value >> 8)
            registers.regC = UInt8(value & 0xFF)
        case .registerDE:
            registers.regD = UInt8(value >> 8)
            registers.regE = UInt8(value & 0xFF)
<<<<<<< HEAD
        case .registerHL:
=======
        default:
            PC88Logger.cpu.error("不正なレジスタペアタイプです")
        }
    }
    
    private func writeToSpecialRegister(_ registers: inout Z80Registers, _ value: UInt16) {
        switch self {
        case .hl:
>>>>>>> fab324e1
            registers.regHL = value
        case .registerSP:
            registers.regSP = value
        case .registerAFAlt:
            registers.regAAlt = UInt8(value >> 8)
            registers.regFAlt = UInt8(value & 0xFF)
        default:
            PC88Logger.cpu.error("不正なレジスタペアタイプです")
        }
    }
}

/// メモリアドレスオペランド
enum AddressOperand {
    case registerBC, registerDE, registerHL, direct(UInt16)
    
    func getAddress(from registers: Z80Registers) -> UInt16 {
        switch self {
<<<<<<< HEAD
        case .registerBC: return UInt16(registers.regB) << 8 | UInt16(registers.regC)
        case .registerDE: return UInt16(registers.regD) << 8 | UInt16(registers.regE)
        case .registerHL: return registers.regHL
        case .direct(let address): return address
=======
        case .bc, .de:
            return getRegisterPairAddress(registers)
        case .hl:
            return registers.regHL
        case .direct(let address):
            return address
        }
    }
    
    private func getRegisterPairAddress(_ registers: Z80Registers) -> UInt16 {
        switch self {
        case .bc: return UInt16(registers.regB) << 8 | UInt16(registers.regC)
        case .de: return UInt16(registers.regD) << 8 | UInt16(registers.regE)
        default:
            PC88Logger.cpu.error("不正なアドレスオペランドタイプです")
            return 0
>>>>>>> fab324e1
        }
    }
}

/// 拡張メモリアドレスオペランド
enum MemoryAddressOperand {
    case registerHL, registerBC, registerDE, registerIX(offset: Int8), registerIY(offset: Int8), direct(address: UInt16)
    
    func getAddress(from registers: Z80Registers) -> UInt16 {
        switch self {
<<<<<<< HEAD
        case .registerHL: return registers.regHL
        case .registerBC: return registers.regBC
        case .registerDE: return registers.regDE
        case .registerIX(let offset): return UInt16(Int(registers.regIX) + Int(offset))
        case .registerIY(let offset): return UInt16(Int(registers.regIY) + Int(offset))
        case .direct(let address): return address
=======
        case .hl, .bc, .de:
            return getBasicAddress(registers)
        case .ix, .iy:
            return getIndexedAddress(registers)
        case .direct(let address):
            return address
        }
    }
    
    private func getBasicAddress(_ registers: Z80Registers) -> UInt16 {
        switch self {
        case .hl: return registers.regHL
        case .bc: return registers.regBC
        case .de: return registers.regDE
        default:
            PC88Logger.cpu.error("不正な拡張アドレスオペランドタイプです")
            return 0
        }
    }
    
    private func getIndexedAddress(_ registers: Z80Registers) -> UInt16 {
        switch self {
        case .ix(let offset): return UInt16(Int(registers.regIX) + Int(offset))
        case .iy(let offset): return UInt16(Int(registers.regIY) + Int(offset))
        default:
            PC88Logger.cpu.error("不正なインデックスアドレスオペランドタイプです")
            return 0
>>>>>>> fab324e1
        }
    }
}<|MERGE_RESOLUTION|>--- conflicted
+++ resolved
@@ -90,60 +90,19 @@
     
     func read(from registers: Z80Registers) -> UInt16 {
         switch self {
-<<<<<<< HEAD
         case .registerAF: return UInt16(registers.regA) << 8 | UInt16(registers.regF)
         case .registerBC: return UInt16(registers.regB) << 8 | UInt16(registers.regC)
         case .registerDE: return UInt16(registers.regD) << 8 | UInt16(registers.regE)
         case .registerHL: return registers.regHL
         case .registerSP: return registers.regSP
         case .registerAFAlt: return UInt16(registers.regAAlt) << 8 | UInt16(registers.regFAlt)
-=======
-        case .af, .bc, .de:
-            return readRegisterPair(registers)
-        case .hl, .sp, .afAlt:
-            return readSpecialRegister(registers)
-        }
-    }
-    
-    private func readRegisterPair(_ registers: Z80Registers) -> UInt16 {
-        switch self {
-        case .af: return UInt16(registers.regA) << 8 | UInt16(registers.regF)
-        case .bc: return UInt16(registers.regB) << 8 | UInt16(registers.regC)
-        case .de: return UInt16(registers.regD) << 8 | UInt16(registers.regE)
-        default:
-            PC88Logger.cpu.error("不正なレジスタペアタイプです")
-            return 0
-        }
-    }
-    
-    private func readSpecialRegister(_ registers: Z80Registers) -> UInt16 {
-        switch self {
-        case .hl: return registers.regHL
-        case .sp: return registers.regSP
-        case .afAlt: return UInt16(registers.regAAlt) << 8 | UInt16(registers.regFAlt)
-        default:
-            PC88Logger.cpu.error("不正なレジスタペアタイプです")
-            return 0
->>>>>>> fab324e1
+
         }
     }
     
     func write(to registers: inout Z80Registers, value: UInt16) {
         switch self {
-<<<<<<< HEAD
         case .registerAF:
-=======
-        case .af, .bc, .de:
-            writeToRegisterPair(&registers, value)
-        case .hl, .sp, .afAlt:
-            writeToSpecialRegister(&registers, value)
-        }
-    }
-    
-    private func writeToRegisterPair(_ registers: inout Z80Registers, _ value: UInt16) {
-        switch self {
-        case .af:
->>>>>>> fab324e1
             registers.regA = UInt8(value >> 8)
             registers.regF = UInt8(value & 0xFF)
         case .registerBC:
@@ -152,18 +111,7 @@
         case .registerDE:
             registers.regD = UInt8(value >> 8)
             registers.regE = UInt8(value & 0xFF)
-<<<<<<< HEAD
         case .registerHL:
-=======
-        default:
-            PC88Logger.cpu.error("不正なレジスタペアタイプです")
-        }
-    }
-    
-    private func writeToSpecialRegister(_ registers: inout Z80Registers, _ value: UInt16) {
-        switch self {
-        case .hl:
->>>>>>> fab324e1
             registers.regHL = value
         case .registerSP:
             registers.regSP = value
@@ -182,29 +130,10 @@
     
     func getAddress(from registers: Z80Registers) -> UInt16 {
         switch self {
-<<<<<<< HEAD
         case .registerBC: return UInt16(registers.regB) << 8 | UInt16(registers.regC)
         case .registerDE: return UInt16(registers.regD) << 8 | UInt16(registers.regE)
         case .registerHL: return registers.regHL
         case .direct(let address): return address
-=======
-        case .bc, .de:
-            return getRegisterPairAddress(registers)
-        case .hl:
-            return registers.regHL
-        case .direct(let address):
-            return address
-        }
-    }
-    
-    private func getRegisterPairAddress(_ registers: Z80Registers) -> UInt16 {
-        switch self {
-        case .bc: return UInt16(registers.regB) << 8 | UInt16(registers.regC)
-        case .de: return UInt16(registers.regD) << 8 | UInt16(registers.regE)
-        default:
-            PC88Logger.cpu.error("不正なアドレスオペランドタイプです")
-            return 0
->>>>>>> fab324e1
         }
     }
 }
@@ -215,42 +144,12 @@
     
     func getAddress(from registers: Z80Registers) -> UInt16 {
         switch self {
-<<<<<<< HEAD
         case .registerHL: return registers.regHL
         case .registerBC: return registers.regBC
         case .registerDE: return registers.regDE
         case .registerIX(let offset): return UInt16(Int(registers.regIX) + Int(offset))
         case .registerIY(let offset): return UInt16(Int(registers.regIY) + Int(offset))
         case .direct(let address): return address
-=======
-        case .hl, .bc, .de:
-            return getBasicAddress(registers)
-        case .ix, .iy:
-            return getIndexedAddress(registers)
-        case .direct(let address):
-            return address
-        }
-    }
-    
-    private func getBasicAddress(_ registers: Z80Registers) -> UInt16 {
-        switch self {
-        case .hl: return registers.regHL
-        case .bc: return registers.regBC
-        case .de: return registers.regDE
-        default:
-            PC88Logger.cpu.error("不正な拡張アドレスオペランドタイプです")
-            return 0
-        }
-    }
-    
-    private func getIndexedAddress(_ registers: Z80Registers) -> UInt16 {
-        switch self {
-        case .ix(let offset): return UInt16(Int(registers.regIX) + Int(offset))
-        case .iy(let offset): return UInt16(Int(registers.regIY) + Int(offset))
-        default:
-            PC88Logger.cpu.error("不正なインデックスアドレスオペランドタイプです")
-            return 0
->>>>>>> fab324e1
         }
     }
 }