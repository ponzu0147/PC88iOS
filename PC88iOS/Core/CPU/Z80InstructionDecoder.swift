--- conflicted
+++ resolved
@@ -243,16 +243,11 @@
         if (opcode & 0xC0) == 0x40 && opcode != 0x76 { // 0x76はHALT
             let dst = decodeRegister8((opcode >> 3) & 0x07)
             let src = decodeRegister8(opcode & 0x07)
-<<<<<<< HEAD
-            return LDRegRegInstruction(
+
+          return LDRegRegInstruction(
                 destination: convertToRegisterOperand(dst),
                 source: convertToRegisterOperand(src)
             )
-=======
-            let destination = convertToRegisterOperand(dst)
-            let source = convertToRegisterOperand(src)
-            return LDRegRegInstruction(destination: destination, source: source)
->>>>>>> 9f42ceb1
         }
         
         if (opcode & 0xC7) == 0x06 {
@@ -441,461 +436,4 @@
             return IYPrefixedInstruction(instruction: instruction)
         }
     }
-<<<<<<< HEAD
-}
-=======
-}
-
-/// Z80命令の基本プロトコル
-protocol Z80Instruction {
-    /// 命令を実行
-    func execute(cpu: Z80CPU, registers: inout Z80Registers, memory: MemoryAccessing, io: IOAccessing) -> Int
-    
-    /// 命令のサイズ（バイト数）
-    var size: UInt16 { get }
-    
-    /// 命令の実行に必要なサイクル数
-    var cycles: Int { get }
-    
-    /// 命令の詳細なサイクル情報
-    var cycleInfo: InstructionCycles { get }
-    
-    /// 命令の文字列表現
-    var description: String { get }
-}
-
-/// NOP命令
-struct NOPInstruction: Z80Instruction {
-    func execute(cpu: Z80CPU, registers: inout Z80Registers, memory: MemoryAccessing, io: IOAccessing) -> Int {
-        return cycles
-    }
-    
-    var size: UInt16 { return 1 }
-    var cycles: Int { return 4 }
-    var cycleInfo: InstructionCycles { return Z80InstructionCycles.NOP }
-    var description: String { return "NOP" }
-}
-
-/// HALT命令
-struct HALTInstruction: Z80Instruction {
-    func execute(cpu: Z80CPU, registers: inout Z80Registers, memory: MemoryAccessing, io: IOAccessing) -> Int {
-        // CPUをホルト状態にする
-        cpu.halt()
-        return cycles
-    }
-    
-    var size: UInt16 { return 1 }
-    var cycles: Int { return 4 }
-    var cycleInfo: InstructionCycles { return Z80InstructionCycles.HALT }
-    var description: String { return "HALT" }
-}
-
-/// DI命令（割り込み禁止）
-struct DISInstruction: Z80Instruction {
-    func execute(cpu: Z80CPU, registers: inout Z80Registers, memory: MemoryAccessing, io: IOAccessing) -> Int {
-        // 割り込み禁止（CPUExecutingプロトコルのメソッドを使用）
-        (cpu as CPUExecuting).setInterruptEnabled(false)
-        return cycles
-    }
-    
-    var size: UInt16 { return 1 }
-    var cycles: Int { return 4 }
-    var cycleInfo: InstructionCycles { return Z80InstructionCycles.DI }
-    var description: String { return "DI" }
-}
-
-/// EI命令（割り込み許可）
-struct EIInstruction: Z80Instruction {
-    func execute(cpu: Z80CPU, registers: inout Z80Registers, memory: MemoryAccessing, io: IOAccessing) -> Int {
-        // 割り込み許可（CPUExecutingプロトコルのメソッドを使用）
-        (cpu as CPUExecuting).setInterruptEnabled(true)
-        return cycles
-    }
-    
-    var size: UInt16 { return 1 }
-    var cycles: Int { return 4 }
-    var cycleInfo: InstructionCycles { return Z80InstructionCycles.EI }
-    var description: String { return "EI" }
-}
-
-/// 未実装命令
-struct UnimplementedInstruction: Z80Instruction {
-    let opcode: UInt8
-    
-    func execute(cpu: Z80CPU, registers: inout Z80Registers, memory: MemoryAccessing, io: IOAccessing) -> Int {
-        // PCの計算で整数オーバーフローを防止
-        let pc = registers.pc > 0 ? registers.pc - 1 : 0
-        let opcodeHex = String(opcode, radix: 16, uppercase: true)
-        let pcHex = String(pc, radix: 16, uppercase: true)
-        PC88Logger.cpu.warning("未実装の命令 0x\(opcodeHex) at PC=0x\(pcHex)")
-        return cycles
-    }
-    
-    var size: UInt16 { return 1 }
-    var cycles: Int { return 4 }
-    var cycleInfo: InstructionCycles { return Z80InstructionCycles.NOP } // 未実装命令はNOPと同じサイクル情報を使用
-    var description: String { return "UNIMPLEMENTED \(String(format: "0x%02X", opcode))" }
-}
-
-/// POP命令 - スタックから値を取得してレジスタペアに格納
-struct POPInstruction: Z80Instruction {
-    let register: RegisterPairOperand
-    
-    func execute(cpu: Z80CPU, registers: inout Z80Registers, memory: MemoryAccessing, io: IOAccessing) -> Int {
-        // スタックから値を取得
-        let value = memory.readWord(at: registers.sp)
-        
-        // レジスタに設定
-        register.write(to: &registers, value: value)
-        
-        // SPを増加
-        if registers.sp < UInt16.max - 1 {
-            registers.sp += 2
-        } else {
-            // オーバーフローを防止
-            registers.sp = 0
-            PC88Logger.cpu.warning("スタックポインタがオーバーフローしました")
-        }
-        
-        return cycles
-    }
-    
-    var size: UInt16 { return 1 }
-    var cycles: Int { return 10 }
-    var cycleInfo: InstructionCycles { return Z80InstructionCycles.RET } // POPはRETと同じサイクル情報
-    var description: String { return "POP \(register)" }
-}
-
-/// RLCA命令
-struct RLCAInstruction: Z80Instruction {
-    func execute(cpu: Z80CPU, registers: inout Z80Registers, memory: MemoryAccessing, io: IOAccessing) -> Int {
-        // Aレジスタを左に回転し、最上位ビットをキャリーフラグと最下位ビットに設定
-        let carry = (registers.a & 0x80) != 0
-        registers.a = (registers.a << 1) | (carry ? 1 : 0)
-        
-        // フラグを設定
-        if carry {
-            registers.f = (registers.f | 0x01) // キャリーフラグをセット
-        } else {
-            registers.f = (registers.f & 0xFE) // キャリーフラグをクリア
-        }
-        
-        // HとNフラグをクリア
-        registers.f &= ~0x12
-        
-        return cycles
-    }
-    
-    var size: UInt16 { return 1 }
-    var cycles: Int { return 4 }
-    var cycleInfo: InstructionCycles { return Z80InstructionCycles.NOP } // RLCAはNOPと同じサイクル情報
-    var description: String { return "RLCA" }
-}
-
-/// SBC A,B命令
-struct SBCInstruction: Z80Instruction {
-    let source: RegisterOperand
-    
-    func execute(cpu: Z80CPU, registers: inout Z80Registers, memory: MemoryAccessing, io: IOAccessing) -> Int {
-        // ソースの値を取得
-        let value = source.read(from: registers, memory: memory)
-        
-        // キャリーフラグの状態を取得
-        let carry: UInt8 = (registers.f & 0x01) != 0 ? 1 : 0
-        
-        // 減算とキャリーを実行
-        let result = registers.a &- value &- carry
-        
-        // フラグを設定
-        // ゼロフラグ
-        let zeroFlag: UInt8 = (result == 0) ? 0x40 : 0
-        
-        // サインフラグ
-        let signFlag: UInt8 = (result & 0x80) != 0 ? 0x80 : 0
-        
-        // キャリーフラグ
-        let carryFlag: UInt8 = (Int(registers.a) - Int(value) - Int(carry) < 0) ? 0x01 : 0
-        
-        // ハーフキャリーフラグ
-        let halfCarryFlag: UInt8 = (Int(registers.a & 0x0F) - Int(value & 0x0F) - Int(carry) < 0) ? 0x10 : 0
-        
-        // Nフラグは常に1
-        let nFlag: UInt8 = 0x02
-        
-        // パリティ/オーバーフローフラグ
-        let pFlag: UInt8 = ((registers.a ^ value) & 0x80) != 0 && ((value ^ result) & 0x80) != 0 ? 0x04 : 0
-        
-        // フラグを組み合わせて設定
-        registers.f = zeroFlag | signFlag | carryFlag | halfCarryFlag | nFlag | pFlag
-        
-        // 結果をAレジスタに設定
-        registers.a = result
-        
-        return cycles
-    }
-    
-    var size: UInt16 { return 1 }
-    var cycles: Int { return 4 }
-    var cycleInfo: InstructionCycles { return Z80InstructionCycles.SBC_A_r }
-    var description: String { return "SBC A,\(source)" }
-}
-
-/// RRCA命令
-struct RRCAInstruction: Z80Instruction {
-    func execute(cpu: Z80CPU, registers: inout Z80Registers, memory: MemoryAccessing, io: IOAccessing) -> Int {
-        // Aレジスタを右に回転
-        let carry = registers.a & 0x01
-        registers.a = (registers.a >> 1) | (carry << 7)
-        
-        // フラグを設定
-        if carry != 0 {
-            registers.f = (registers.f | 0x01) // キャリーフラグをセット
-        } else {
-            registers.f = (registers.f & 0xFE) // キャリーフラグをクリア
-        }
-        
-        // HとNフラグをクリア
-        registers.f &= ~0x12
-        
-        return cycles
-    }
-    
-    var size: UInt16 { return 1 }
-    var cycles: Int { return 4 }
-    var cycleInfo: InstructionCycles { return Z80InstructionCycles.NOP } // RRCAはNOPと同じサイクル情報
-    var description: String { return "RRCA" }
-}
-
-/// EX AF,AF'命令
-struct EXAFInstruction: Z80Instruction {
-    func execute(cpu: Z80CPU, registers: inout Z80Registers, memory: MemoryAccessing, io: IOAccessing) -> Int {
-        // AFとAF'を交換
-        let tempA = registers.a
-        let tempF = registers.f
-        registers.a = registers.a_alt
-        registers.f = registers.f_alt
-        registers.a_alt = tempA
-        registers.f_alt = tempF
-        
-        return cycles
-    }
-    
-    var size: UInt16 { return 1 }
-    var cycles: Int { return 4 }
-    var cycleInfo: InstructionCycles { return Z80InstructionCycles.NOP } // EX AF,AF'はNOPと同じサイクル情報
-    var description: String { return "EX AF,AF'" }
-}
-
-/// PUSH命令
-struct PUSHInstruction: Z80Instruction {
-    let register: RegisterPairOperand
-    
-    func execute(cpu: Z80CPU, registers: inout Z80Registers, memory: MemoryAccessing, io: IOAccessing) -> Int {
-        let value = register.read(from: registers)
-        // SPを減算
-        if registers.sp >= 2 {
-            registers.sp = registers.sp &- 2
-        } else {
-            registers.sp = 0xFFFF
-            PC88Logger.cpu.warning("スタックポインタがオーバーフローしました")
-        }
-        // メモリに書き込み
-        memory.writeWord(value, at: registers.sp)
-        return cycles
-    }
-    
-    var size: UInt16 { return 1 }
-    var cycles: Int { return 11 }
-    var cycleInfo: InstructionCycles { return InstructionCycles.standard(opcodeFetch: true, memoryWrites: 2) }
-    var description: String { return "PUSH \(register)" }
-}
-
-/// INCレジスタペア命令
-struct INCRegPairInstruction: Z80Instruction {
-    let register: RegisterPairOperand
-    
-    func execute(cpu: Z80CPU, registers: inout Z80Registers, memory: MemoryAccessing, io: IOAccessing) -> Int {
-        let value = register.read(from: registers)
-        register.write(to: &registers, value: value &+ 1)
-        return cycles
-    }
-    
-    var size: UInt16 { return 1 }
-    var cycles: Int { return 6 }
-    var cycleInfo: InstructionCycles { return InstructionCycles.standard(opcodeFetch: true, internalCycles: 2) }
-    var description: String { return "INC \(register)" }
-}
-
-/// LD A,(nn)命令（直接アドレスからAレジスタへのロード）
-struct LDRegMemAddrInstruction: Z80Instruction {
-    let destination: RegisterOperand
-    let address: UInt16
-    
-    func execute(cpu: Z80CPU, registers: inout Z80Registers, memory: MemoryAccessing, io: IOAccessing) -> Int {
-        let value = memory.readByte(at: address)
-        destination.write(to: &registers, value: value)
-        return cycles
-    }
-    
-    var size: UInt16 { return 3 }
-    var cycles: Int { return 13 }
-    var cycleInfo: InstructionCycles { return InstructionCycles.standard(opcodeFetch: true, memoryReads: 3, internalCycles: 2) }
-    var description: String { 
-        let addressHex = String(address, radix: 16)
-        return "LD \(destination),(\(addressHex))" 
-    }
-}
-
-/// レジスタペアのデクリメント命令
-struct DECRegPairInstruction: Z80Instruction {
-    let register: RegisterPairOperand
-    
-    func execute(cpu: Z80CPU, registers: inout Z80Registers, memory: MemoryAccessing, io: IOAccessing) -> Int {
-        let value = register.read(from: registers)
-        register.write(to: &registers, value: value &- 1)
-        return cycles
-    }
-    
-    var size: UInt16 { return 1 }
-    var cycles: Int { return 6 }
-    var cycleInfo: InstructionCycles { return InstructionCycles.standard(opcodeFetch: true, internalCycles: 2) }
-    var description: String { return "DEC \(register)" }
-}
-
-/// LD直接メモリレジスタ命令
-struct LDDirectMemRegInstruction: Z80Instruction {
-    let address: UInt16
-    let source: RegisterOperand
-    
-    func execute(cpu: Z80CPU, registers: inout Z80Registers, memory: MemoryAccessing, io: IOAccessing) -> Int {
-        let value = source.read(from: registers, memory: memory)
-        memory.writeByte(value, at: address)
-        return cycles
-    }
-    
-    var size: UInt16 { return 3 } // オペコード + アドレス(2バイト)
-    var cycles: Int { return 13 }
-    var cycleInfo: InstructionCycles { return Z80InstructionCycles.LD_nn_A } // 直接メモリアドレスへの書き込み
-    var description: String { return "LD (\(String(format: "0x%04X", address))),\(source)" }
-}
-
-/// ADD HL,rr命令
-struct ADDHLInstruction: Z80Instruction {
-    let source: RegisterPairOperand
-    
-    func execute(cpu: Z80CPU, registers: inout Z80Registers, memory: MemoryAccessing, io: IOAccessing) -> Int {
-        let hl = registers.hl
-        let value = source.read(from: registers)
-        let result = hl &+ value
-        
-        // フラグ設定
-        // キャリーフラグ
-        let carryFlag: UInt8 = ((UInt32(hl) + UInt32(value)) > 0xFFFF) ? 0x01 : 0
-        
-        // ハーフキャリーフラグ
-        let halfCarryFlag: UInt8 = (((hl & 0x0FFF) + (value & 0x0FFF)) > 0x0FFF) ? 0x10 : 0
-        
-        // Nフラグはリセット
-        registers.f = (registers.f & 0xC4) | carryFlag | halfCarryFlag
-        
-        registers.hl = result
-        return cycles
-    }
-    
-    var size: UInt16 { return 1 }
-    var cycles: Int { return 11 }
-    var cycleInfo: InstructionCycles { return InstructionCycles.standard(opcodeFetch: true, internalCycles: 7) }
-    var description: String { return "ADD HL,\(source)" }
-}
-
-/// DJNZ命令
-struct DJNZInstruction: Z80Instruction {
-    let offset: Int8
-    
-    func execute(cpu: Z80CPU, registers: inout Z80Registers, memory: MemoryAccessing, io: IOAccessing) -> Int {
-        // Bレジスタをデクリメント
-        registers.b = registers.b &- 1
-        
-        // Bが0でなければジャンプ
-        if registers.b != 0 {
-            // PCにオフセットを加算
-            registers.pc = UInt16(Int(registers.pc) + Int(offset))
-            return 13 // ジャンプする場合のサイクル数
-        }
-        
-        return 8 // ジャンプしない場合のサイクル数
-    }
-    
-    var size: UInt16 { return 2 } // オペコード + オフセット
-    var cycles: Int { return 8 } // 非ジャンプ時のサイクル数
-    var cycleInfo: InstructionCycles { return InstructionCycles.standard(opcodeFetch: true, memoryReads: 1, internalCycles: 5) }
-    var description: String { return "DJNZ \(String(format: "%+d", offset))" }
-}
-
-/// IYプレフィックス命令
-/// CPL命令 - Aレジスタの全ビットを反転する
-struct CPLInstruction: Z80Instruction {
-    func execute(cpu: Z80CPU, registers: inout Z80Registers, memory: MemoryAccessing, io: IOAccessing) -> Int {
-        // Aレジスタの全ビットを反転
-        registers.a = ~registers.a
-        
-        // フラグの設定
-        // H, Nフラグをセット
-        registers.f = (registers.f & 0xC5) | 0x12 // 0x12 = (H | N)
-        
-        return cycles
-    }
-    
-    var size: UInt16 { return 1 }
-    var cycles: Int { return 4 }
-    var cycleInfo: InstructionCycles { return InstructionCycles.standard(opcodeFetch: true) }
-    var description: String { return "CPL" }
-}
-
-struct IYPrefixedInstruction: Z80Instruction {
-    let instruction: Z80Instruction
-    
-    func execute(cpu: Z80CPU, registers: inout Z80Registers, memory: MemoryAccessing, io: IOAccessing) -> Int {
-        // IYプレフィックス命令は通常の命令と同じように実行されるが、
-        // HLレジスタの代わりにIYレジスタを使用する
-        let savedHL = registers.hl
-        registers.hl = registers.iy
-        
-        let cycles = instruction.execute(cpu: cpu, registers: &registers, memory: memory, io: io)
-        
-        registers.iy = registers.hl
-        registers.hl = savedHL
-        
-        return cycles
-    }
-    
-    var size: UInt16 { return instruction.size + 1 } // プレフィックスバイトを追加
-    var cycles: Int { return instruction.cycles + 4 } // プレフィックス命令は通常の命令より4サイクル多く消費する
-    var cycleInfo: InstructionCycles { return InstructionCycles.standard(opcodeFetch: true) }
-    var description: String { return "IY: \(instruction.description)" }
-}
-
-/// LD IY,nn命令
-struct LDIYInstruction: Z80Instruction {
-    let value: UInt16
-    
-    func execute(cpu: Z80CPU, registers: inout Z80Registers, memory: MemoryAccessing, io: IOAccessing) -> Int {
-        registers.iy = value
-        return cycles
-    }
-    
-    var size: UInt16 { return 4 } // FD + 21 + nn (2バイト)
-    var cycles: Int { return 14 } // LD HL,nnの10サイクル + プレフィックスの4サイクル
-    var cycleInfo: InstructionCycles { return InstructionCycles.standard(opcodeFetch: true, memoryReads: 2) }
-    var description: String { return "LD IY,\(String(format: "0x%04X", value))" }
-}
-
-
-
-
-
-
-
-
-
->>>>>>> 9f42ceb1
+}