//
//
//

import Foundation

class Z80InstructionDecoder {
    
    func decode(_ opcode: UInt8, memory: MemoryAccessing, pc: UInt16) -> Z80Instruction {
        switch opcode {
        case 0x00: // NOP
            return NOPInstruction()
        case 0x76: // HALT
            return HALTInstruction()
        case 0xF3: // DI
            return DISInstruction()
        case 0xFB: // EI
            return EIInstruction()
        case 0xFD: // IYプレフィックス
            return decodeIYPrefixedInstruction(memory: memory, pc: pc)
        default:
            if let instruction = decodeArithmeticInstruction(opcode, memory: memory, pc: pc) {
                return instruction
            } else if let instruction = decodeLogicalInstruction(opcode, memory: memory, pc: pc) {
                return instruction
            } else if let instruction = decodeControlInstruction(opcode, memory: memory, pc: pc) {
                return instruction
            } else if let instruction = decodeLoadInstruction(opcode, memory: memory, pc: pc) {
                return instruction
            } else if let instruction = decodeStackInstruction(opcode, memory: memory, pc: pc) {
                return instruction
            } else if let instruction = decodeIOInstruction(opcode, memory: memory, pc: pc) {
                return instruction
            } else {
                return UnimplementedInstruction(opcode: opcode)
            }
        }
    }
    
    
    private func decodeArithmeticInstruction(_ opcode: UInt8, memory: MemoryAccessing, pc: UInt16) -> Z80Instruction? {
        if (opcode & 0xF8) == 0x80 {
            let reg = decodeRegister8(opcode & 0x07)
            return ADDInstruction(source: convertToRegisterOperand(reg))
        }
        
        if opcode == 0xC6 {
            let value = memory.readByte(at: pc)
            return ADDInstruction(source: .immediate(value))
        }
        
        if opcode == 0x86 {
            return ADDInstruction(source: .memory)
        }
        
        if (opcode & 0xF8) == 0x90 {
            let reg = decodeRegister8(opcode & 0x07)
            return SUBInstruction(source: convertToRegisterOperand(reg))
        }
        
        if opcode == 0xD6 {
            let value = memory.readByte(at: pc)
            return SUBInstruction(source: .immediate(value))
        }
        
        if opcode == 0x96 {
            return SUBInstruction(source: .memory)
        }
        
        if (opcode & 0xC7) == 0x04 {
            let reg = decodeRegister8((opcode >> 3) & 0x07)
            return INCRegInstruction(register: reg)
        }
        
        if (opcode & 0xC7) == 0x05 {
            let reg = decodeRegister8((opcode >> 3) & 0x07)
            return DECRegInstruction(register: reg)
        }
        
        if (opcode & 0xCF) == 0x03 {
            let rp = decodeRegisterPair((opcode >> 4) & 0x03)
            return INCRegPairInstruction(register: rp)
        }
        
        if (opcode & 0xCF) == 0x0B {
            let rp = decodeRegisterPair((opcode >> 4) & 0x03)
            return DECRegPairInstruction(register: rp)
        }
        
        if (opcode & 0xCF) == 0x09 {
            let rp = decodeRegisterPair((opcode >> 4) & 0x03)
            return ADDHLInstruction(source: rp)
        }
        
        if opcode == 0x98 {
            return SBCInstruction(source: .b)
        }
        
        if opcode == 0x07 {
            return RLCAInstruction()
        }
        
        if opcode == 0x0F {
            return RRCAInstruction()
        }
        
        if opcode == 0x10 {
            let offset = memory.readByte(at: pc)
            return DJNZInstruction(offset: Int8(bitPattern: offset))
        }
        
        if opcode == 0x2F {
            return CPLInstruction()
        }
        
        return nil
    }
    
    private func decodeLogicalInstruction(_ opcode: UInt8, memory: MemoryAccessing, pc: UInt16) -> Z80Instruction? {
        if (opcode & 0xF8) == 0xA0 {
            let reg = decodeRegister8(opcode & 0x07)
            return ANDInstruction(source: convertToRegisterOperand(reg))
        }
        
        if opcode == 0xE6 {
            let value = memory.readByte(at: pc)
            return ANDInstruction(source: .immediate(value))
        }
        
        if opcode == 0xA6 {
            return ANDInstruction(source: .memory)
        }
        
        if (opcode & 0xF8) == 0xB0 {
            let reg = decodeRegister8(opcode & 0x07)
            return ORInstruction(source: convertToRegisterOperand(reg))
        }
        
        if opcode == 0xF6 {
            let value = memory.readByte(at: pc)
            return ORInstruction(source: .immediate(value))
        }
        
        if opcode == 0xB6 {
            return ORInstruction(source: .memory)
        }
        
        if (opcode & 0xF8) == 0xA8 {
            let reg = decodeRegister8(opcode & 0x07)
            return XORInstruction(source: convertToRegisterOperand(reg))
        }
        
        if opcode == 0xEE {
            let value = memory.readByte(at: pc)
            return XORInstruction(source: .immediate(value))
        }
        
        if opcode == 0xAE {
            return XORInstruction(source: .memory)
        }
        
        if (opcode & 0xF8) == 0xB8 {
            let reg = decodeRegister8(opcode & 0x07)
            return CPInstruction(source: convertToRegisterOperand(reg))
        }
        
        if opcode == 0xFE {
            let value = memory.readByte(at: pc)
            return CPInstruction(source: .immediate(value))
        }
        
        if opcode == 0xBE {
            return CPInstruction(source: .memory)
        }
        
        return nil
    }
    
    private func decodeControlInstruction(_ opcode: UInt8, memory: MemoryAccessing, pc: UInt16) -> Z80Instruction? {
        if opcode == 0xC3 {
            let lowByte = memory.readByte(at: pc)
            let highByte = memory.readByte(at: pc &+ 1)
            let address = UInt16(highByte) << 8 | UInt16(lowByte)
            return JPInstruction(condition: .none, address: address)
        }
        
        if (opcode & 0xC7) == 0xC2 {
            let condition = decodeCondition((opcode >> 3) & 0x03)
            let lowByte = memory.readByte(at: pc)
            let highByte = memory.readByte(at: pc &+ 1)
            let address = UInt16(highByte) << 8 | UInt16(lowByte)
            return JPInstruction(condition: condition, address: address)
        }
        
        if opcode == 0x18 {
            let offset = Int8(bitPattern: memory.readByte(at: pc))
            return JRInstruction(condition: .none, offset: offset)
        }
        
        if (opcode & 0xE7) == 0x20 {
            let condition = decodeCondition((opcode >> 3) & 0x03)
            let offset = Int8(bitPattern: memory.readByte(at: pc))
            return JRInstruction(condition: condition, offset: offset)
        }
        
        if opcode == 0xCD {
            let lowByte = memory.readByte(at: pc)
            let highByte = memory.readByte(at: pc &+ 1)
            let address = UInt16(highByte) << 8 | UInt16(lowByte)
            return CALLInstruction(condition: .none, address: address)
        }
        
        if (opcode & 0xC7) == 0xC4 {
            let condition = decodeCondition((opcode >> 3) & 0x03)
            let lowByte = memory.readByte(at: pc)
            let highByte = memory.readByte(at: pc &+ 1)
            let address = UInt16(highByte) << 8 | UInt16(lowByte)
            return CALLInstruction(condition: condition, address: address)
        }
        
        if opcode == 0xC9 {
            return RETInstruction(condition: .none)
        }
        
        if (opcode & 0xC7) == 0xC0 {
            let condition = decodeCondition((opcode >> 3) & 0x03)
            return RETInstruction(condition: condition)
        }
        
        if (opcode & 0xC7) == 0xC7 {
            let address = UInt16(opcode & 0x38)
            return RSTInstruction(address: address)
        }
        
        if opcode == 0x08 {
            return EXAFInstruction()
        }
        
        return nil
    }
    
    private func decodeLoadInstruction(_ opcode: UInt8, memory: MemoryAccessing, pc: UInt16) -> Z80Instruction? {
        if (opcode & 0xC0) == 0x40 && opcode != 0x76 { // 0x76はHALT
            let dst = decodeRegister8((opcode >> 3) & 0x07)
            let src = decodeRegister8(opcode & 0x07)
<<<<<<< HEAD
            let destination = convertToRegisterOperand(dst)
            let source = convertToRegisterOperand(src)
            return LDRegRegInstruction(destination: destination, source: source)
=======

          return LDRegRegInstruction(
                destination: convertToRegisterOperand(dst),
                source: convertToRegisterOperand(src)
            )
>>>>>>> 703acaf1
        }
        
        if (opcode & 0xC7) == 0x06 {
            let reg = decodeRegister8((opcode >> 3) & 0x07)
            let value = memory.readByte(at: pc)
            return LDRegImmInstruction(destination: convertToRegisterOperand(reg), value: value)
        }
        
        if (opcode & 0xC7) == 0x46 {
            let reg = decodeRegister8((opcode >> 3) & 0x07)
            return LDRegMemInstruction(destination: convertToRegisterOperand(reg), address: .hl)
        }
        
        if (opcode & 0xF8) == 0x70 {
            let reg = decodeRegister8(opcode & 0x07)
            return LDMemRegInstruction(address: .hl, source: convertToRegisterOperand(reg))
        }
        
        if (opcode & 0xCF) == 0x01 {
            let rp = decodeRegisterPair((opcode >> 4) & 0x03)
            let lowByte = memory.readByte(at: pc)
            let highByte = memory.readByte(at: pc &+ 1)
            let value = UInt16(highByte) << 8 | UInt16(lowByte)
            return LDRegPairImmInstruction(register: rp, value: value)
        }
        
        if opcode == 0x0A {
            return LDRegMemInstruction(destination: .a, address: .bc)
        }
        
        if opcode == 0x1A {
            return LDRegMemInstruction(destination: .a, address: .de)
        }
        
        if opcode == 0x02 {
            return LDMemRegInstruction(address: .bc, source: .a)
        }
        
        if opcode == 0x12 {
            return LDMemRegInstruction(address: .de, source: .a)
        }
        
        if opcode == 0x3A {
            let lowByte = memory.readByte(at: pc)
            let highByte = memory.readByte(at: pc &+ 1)
            let address = UInt16(highByte) << 8 | UInt16(lowByte)
            return LDRegMemAddrInstruction(destination: .a, address: address)
        }
        
        if opcode == 0x32 {
            let lowByte = memory.readByte(at: pc)
            let highByte = memory.readByte(at: pc &+ 1)
            let address = UInt16(highByte) << 8 | UInt16(lowByte)
            return LDDirectMemRegInstruction(address: address, source: .a)
        }
        
        if opcode == 0x2A {
            let lowByte = memory.readByte(at: pc)
            let highByte = memory.readByte(at: pc &+ 1)
            let address = UInt16(highByte) << 8 | UInt16(lowByte)
            return LDRegPairMemAddrInstruction(destination: .hl, address: address)
        }
        
        if opcode == 0x22 {
            let lowByte = memory.readByte(at: pc)
            let highByte = memory.readByte(at: pc &+ 1)
            let address = UInt16(highByte) << 8 | UInt16(lowByte)
            return LDMemAddrRegPairInstruction(address: address, source: .hl)
        }
        
        if opcode == 0x36 {
            let value = memory.readByte(at: pc)
            return LDMemImmInstruction(address: .hl, value: value)
        }
        
        return nil
    }
    
    private func decodeStackInstruction(_ opcode: UInt8, memory: MemoryAccessing, pc: UInt16) -> Z80Instruction? {
        if opcode == 0xC5 {
            return PUSHInstruction(register: .bc)
        }
        
        if opcode == 0xD5 {
            return PUSHInstruction(register: .de)
        }
        
        if opcode == 0xE5 {
            return PUSHInstruction(register: .hl)
        }
        
        if opcode == 0xF5 {
            return PUSHInstruction(register: .af)
        }
        
        if opcode == 0xC1 {
            return POPInstruction(register: .bc)
        }
        
        if opcode == 0xD1 {
            return POPInstruction(register: .de)
        }
        
        if opcode == 0xE1 {
            return POPInstruction(register: .hl)
        }
        
        if opcode == 0xF1 {
            return POPInstruction(register: .af)
        }
        
        return nil
    }
    
    private func decodeIOInstruction(_ opcode: UInt8, memory: MemoryAccessing, pc: UInt16) -> Z80Instruction? {
        if opcode == 0xDB {
            let port = memory.readByte(at: pc)
            return INInstruction(port: port)
        }
        
        if opcode == 0xD3 {
            let port = memory.readByte(at: pc)
            return OUTInstruction(port: port)
        }
        
        return nil
    }
    
    private func decodeRegister8(_ code: UInt8) -> Register8 {
        switch code {
        case 0: return .b
        case 1: return .c
        case 2: return .d
        case 3: return .e
        case 4: return .h
        case 5: return .l
        case 7: return .a
        default: return .a // 6は(HL)だが、ここでは別処理
        }
    }
    
    private func decodeRegisterPair(_ code: UInt8) -> RegisterPairOperand {
        switch code {
        case 0: return .bc
        case 1: return .de
        case 2: return .hl
        case 3: return .sp
        default: return .hl
        }
    }
    
    private func decodeCondition(_ code: UInt8) -> JumpCondition {
        switch code {
        case 0: return .notZero
        case 1: return .zero
        case 2: return .notCarry
        case 3: return .carry
        default: return .none
        }
    }
    
    private func convertToRegisterOperand(_ reg: Register8) -> RegisterOperand {
        switch reg {
        case .a: return .a
        case .b: return .b
        case .c: return .c
        case .d: return .d
        case .e: return .e
        case .h: return .h
        case .l: return .l
        }
    }
    
    private func decodeIYPrefixedInstruction(memory: MemoryAccessing, pc: UInt16) -> Z80Instruction {
        let nextOpcode = memory.readByte(at: pc)
        let nextPc = pc &+ 1
        
        switch nextOpcode {
        case 0x21: // LD IY,nn
            let lowByte = memory.readByte(at: nextPc)
            let highByte = memory.readByte(at: nextPc &+ 1)
            let value = UInt16(highByte) << 8 | UInt16(lowByte)
            return LDIYInstruction(value: value)
        default:
            let instruction = decode(nextOpcode, memory: memory, pc: nextPc)
            return IYPrefixedInstruction(instruction: instruction)
        }
    }
}

/// Z80命令の基本プロトコル
protocol Z80Instruction {
    /// 命令を実行
    func execute(cpu: Z80CPU, registers: inout Z80Registers, memory: MemoryAccessing, io: IOAccessing) -> Int
    
    /// 命令のサイズ（バイト数）
    var size: UInt16 { get }
    
    /// 命令の実行に必要なサイクル数
    var cycles: Int { get }
    
    /// 命令の詳細なサイクル情報
    var cycleInfo: InstructionCycles { get }
    
    /// 命令の文字列表現
    var description: String { get }
}

/// NOP命令
struct NOPInstruction: Z80Instruction {
    func execute(cpu: Z80CPU, registers: inout Z80Registers, memory: MemoryAccessing, io: IOAccessing) -> Int {
        return cycles
    }
    
    var size: UInt16 { return 1 }
    var cycles: Int { return 4 }
    var cycleInfo: InstructionCycles { return Z80InstructionCycles.NOP }
    var description: String { return "NOP" }
}

/// HALT命令
struct HALTInstruction: Z80Instruction {
    func execute(cpu: Z80CPU, registers: inout Z80Registers, memory: MemoryAccessing, io: IOAccessing) -> Int {
        // CPUをホルト状態にする
        cpu.halt()
        return cycles
    }
    
    var size: UInt16 { return 1 }
    var cycles: Int { return 4 }
    var cycleInfo: InstructionCycles { return Z80InstructionCycles.HALT }
    var description: String { return "HALT" }
}

/// DI命令（割り込み禁止）
struct DISInstruction: Z80Instruction {
    func execute(cpu: Z80CPU, registers: inout Z80Registers, memory: MemoryAccessing, io: IOAccessing) -> Int {
        // 割り込み禁止（CPUExecutingプロトコルのメソッドを使用）
        (cpu as CPUExecuting).setInterruptEnabled(false)
        return cycles
    }
    
    var size: UInt16 { return 1 }
    var cycles: Int { return 4 }
    var cycleInfo: InstructionCycles { return Z80InstructionCycles.DI }
    var description: String { return "DI" }
}

/// EI命令（割り込み許可）
struct EIInstruction: Z80Instruction {
    func execute(cpu: Z80CPU, registers: inout Z80Registers, memory: MemoryAccessing, io: IOAccessing) -> Int {
        // 割り込み許可（CPUExecutingプロトコルのメソッドを使用）
        (cpu as CPUExecuting).setInterruptEnabled(true)
        return cycles
    }
    
    var size: UInt16 { return 1 }
    var cycles: Int { return 4 }
    var cycleInfo: InstructionCycles { return Z80InstructionCycles.EI }
    var description: String { return "EI" }
}

/// 未実装命令
struct UnimplementedInstruction: Z80Instruction {
    let opcode: UInt8
    
    func execute(cpu: Z80CPU, registers: inout Z80Registers, memory: MemoryAccessing, io: IOAccessing) -> Int {
        // PCの計算で整数オーバーフローを防止
        let pc = registers.pc > 0 ? registers.pc - 1 : 0
        let opcodeHex = String(opcode, radix: 16, uppercase: true)
        let pcHex = String(pc, radix: 16, uppercase: true)
        PC88Logger.cpu.warning("未実装の命令 0x\(opcodeHex) at PC=0x\(pcHex)")
        return cycles
    }
    
    var size: UInt16 { return 1 }
    var cycles: Int { return 4 }
    var cycleInfo: InstructionCycles { return Z80InstructionCycles.NOP } // 未実装命令はNOPと同じサイクル情報を使用
    var description: String { return "UNIMPLEMENTED \(String(format: "0x%02X", opcode))" }
}

/// POP命令 - スタックから値を取得してレジスタペアに格納
struct POPInstruction: Z80Instruction {
    let register: RegisterPairOperand
    
    func execute(cpu: Z80CPU, registers: inout Z80Registers, memory: MemoryAccessing, io: IOAccessing) -> Int {
        // スタックから値を取得
        let value = memory.readWord(at: registers.sp)
        
        // レジスタに設定
        register.write(to: &registers, value: value)
        
        // SPを増加
        if registers.sp < UInt16.max - 1 {
            registers.sp += 2
        } else {
            // オーバーフローを防止
            registers.sp = 0
            PC88Logger.cpu.warning("スタックポインタがオーバーフローしました")
        }
        
        return cycles
    }
    
    var size: UInt16 { return 1 }
    var cycles: Int { return 10 }
    var cycleInfo: InstructionCycles { return Z80InstructionCycles.RET } // POPはRETと同じサイクル情報
    var description: String { return "POP \(register)" }
}


/// RLCA命令
struct RLCAInstruction: Z80Instruction {
    func execute(cpu: Z80CPU, registers: inout Z80Registers, memory: MemoryAccessing, io: IOAccessing) -> Int {
        // Aレジスタを左に回転し、最上位ビットをキャリーフラグと最下位ビットに設定
        let carry = (registers.a & 0x80) != 0
        registers.a = (registers.a << 1) | (carry ? 1 : 0)
        
        // フラグを設定
        if carry {
            registers.f = (registers.f | 0x01) // キャリーフラグをセット
        } else {
            registers.f = (registers.f & 0xFE) // キャリーフラグをクリア
        }
        
        // HとNフラグをクリア
        registers.f &= ~0x12
        
        return cycles
    }
    
    var size: UInt16 { return 1 }
    var cycles: Int { return 4 }
    var cycleInfo: InstructionCycles { return Z80InstructionCycles.NOP } // RLCAはNOPと同じサイクル情報
    var description: String { return "RLCA" }
}

/// SBC A,B命令
struct SBCInstruction: Z80Instruction {
    let source: RegisterOperand
    
    func execute(cpu: Z80CPU, registers: inout Z80Registers, memory: MemoryAccessing, io: IOAccessing) -> Int {
        // ソースの値を取得
        let value = source.read(from: registers, memory: memory)
        
        // キャリーフラグの状態を取得
        let carry: UInt8 = (registers.f & 0x01) != 0 ? 1 : 0
        
        // 減算とキャリーを実行
        let result = registers.a &- value &- carry
        
        // フラグを設定
        // ゼロフラグ
        let zeroFlag: UInt8 = (result == 0) ? 0x40 : 0
        
        // サインフラグ
        let signFlag: UInt8 = (result & 0x80) != 0 ? 0x80 : 0
        
        // キャリーフラグ
        let carryFlag: UInt8 = (Int(registers.a) - Int(value) - Int(carry) < 0) ? 0x01 : 0
        
        // ハーフキャリーフラグ
        let halfCarryFlag: UInt8 = (Int(registers.a & 0x0F) - Int(value & 0x0F) - Int(carry) < 0) ? 0x10 : 0
        
        // Nフラグは常に1
        let nFlag: UInt8 = 0x02
        
        // パリティ/オーバーフローフラグ
        let pFlag: UInt8 = ((registers.a ^ value) & 0x80) != 0 && ((value ^ result) & 0x80) != 0 ? 0x04 : 0
        
        // フラグを組み合わせて設定
        registers.f = zeroFlag | signFlag | carryFlag | halfCarryFlag | nFlag | pFlag
        
        // 結果をAレジスタに設定
        registers.a = result
        
        return cycles
    }
    
    var size: UInt16 { return 1 }
    var cycles: Int { return 4 }
    var cycleInfo: InstructionCycles { return Z80InstructionCycles.SBC_A_r }
    var description: String { return "SBC A,\(source)" }
}

/// RRCA命令
struct RRCAInstruction: Z80Instruction {
    func execute(cpu: Z80CPU, registers: inout Z80Registers, memory: MemoryAccessing, io: IOAccessing) -> Int {
        // Aレジスタを右に回転
        let carry = registers.a & 0x01
        registers.a = (registers.a >> 1) | (carry << 7)
        
        // フラグを設定
        if carry != 0 {
            registers.f = (registers.f | 0x01) // キャリーフラグをセット
        } else {
            registers.f = (registers.f & 0xFE) // キャリーフラグをクリア
        }
        
        // HとNフラグをクリア
        registers.f &= ~0x12
        
        return cycles
    }
    
    var size: UInt16 { return 1 }
    var cycles: Int { return 4 }
    var cycleInfo: InstructionCycles { return Z80InstructionCycles.NOP } // RRCAはNOPと同じサイクル情報
    var description: String { return "RRCA" }
}

/// EX AF,AF'命令
struct EXAFInstruction: Z80Instruction {
    func execute(cpu: Z80CPU, registers: inout Z80Registers, memory: MemoryAccessing, io: IOAccessing) -> Int {
        // AFとAF'を交換
        let tempA = registers.a
        let tempF = registers.f
        registers.a = registers.a_alt
        registers.f = registers.f_alt
        registers.a_alt = tempA
        registers.f_alt = tempF
        
        return cycles
    }
    
    var size: UInt16 { return 1 }
    var cycles: Int { return 4 }
    var cycleInfo: InstructionCycles { return Z80InstructionCycles.NOP } // EX AF,AF'はNOPと同じサイクル情報
    var description: String { return "EX AF,AF'" }
}

/// PUSH命令
struct PUSHInstruction: Z80Instruction {
    let register: RegisterPairOperand
    
    func execute(cpu: Z80CPU, registers: inout Z80Registers, memory: MemoryAccessing, io: IOAccessing) -> Int {
        let value = register.read(from: registers)
        // SPを減算
        if registers.sp >= 2 {
            registers.sp = registers.sp &- 2
        } else {
            registers.sp = 0xFFFF
            PC88Logger.cpu.warning("スタックポインタがオーバーフローしました")
        }
        // メモリに書き込み
        memory.writeWord(value, at: registers.sp)
        return cycles
    }
    
    var size: UInt16 { return 1 }
    var cycles: Int { return 11 }
    var cycleInfo: InstructionCycles { return InstructionCycles.standard(opcodeFetch: true, memoryWrites: 2) }
    var description: String { return "PUSH \(register)" }
}


/// INCレジスタペア命令
struct INCRegPairInstruction: Z80Instruction {
    let register: RegisterPairOperand
    
    func execute(cpu: Z80CPU, registers: inout Z80Registers, memory: MemoryAccessing, io: IOAccessing) -> Int {
        let value = register.read(from: registers)
        register.write(to: &registers, value: value &+ 1)
        return cycles
    }
    
    var size: UInt16 { return 1 }
    var cycles: Int { return 6 }
    var cycleInfo: InstructionCycles { return InstructionCycles.standard(opcodeFetch: true, internalCycles: 2) }
    var description: String { return "INC \(register)" }
}


/// LD A,(nn)命令（直接アドレスからAレジスタへのロード）
struct LDRegMemAddrInstruction: Z80Instruction {
    let destination: RegisterOperand
    let address: UInt16
    
    func execute(cpu: Z80CPU, registers: inout Z80Registers, memory: MemoryAccessing, io: IOAccessing) -> Int {
        let value = memory.readByte(at: address)
        destination.write(to: &registers, value: value)
        return cycles
    }
    
    var size: UInt16 { return 3 }
    var cycles: Int { return 13 }
    var cycleInfo: InstructionCycles { 
        let cycles = InstructionCycles.standard(opcodeFetch: true, memoryReads: 3, internalCycles: 2)
        return cycles
    }
    var description: String { return "LD \(destination),(\(String(address, radix: 16)))" }
}

/// レジスタペアのデクリメント命令
struct DECRegPairInstruction: Z80Instruction {
    let register: RegisterPairOperand
    
    func execute(cpu: Z80CPU, registers: inout Z80Registers, memory: MemoryAccessing, io: IOAccessing) -> Int {
        let value = register.read(from: registers)
        register.write(to: &registers, value: value &- 1)
        return cycles
    }
    
    var size: UInt16 { return 1 }
    var cycles: Int { return 6 }
    var cycleInfo: InstructionCycles { return InstructionCycles.standard(opcodeFetch: true, internalCycles: 2) }
    var description: String { return "DEC \(register)" }
}

/// LD直接メモリレジスタ命令
struct LDDirectMemRegInstruction: Z80Instruction {
    let address: UInt16
    let source: RegisterOperand
    
    func execute(cpu: Z80CPU, registers: inout Z80Registers, memory: MemoryAccessing, io: IOAccessing) -> Int {
        let value = source.read(from: registers, memory: memory)
        memory.writeByte(value, at: address)
        return cycles
    }
    
    var size: UInt16 { return 3 } // オペコード + アドレス(2バイト)
    var cycles: Int { return 13 }
    var cycleInfo: InstructionCycles { return Z80InstructionCycles.LD_nn_A } // 直接メモリアドレスへの書き込み
    var description: String { return "LD (\(String(format: "0x%04X", address))),\(source)" }
}

/// ADD HL,rr命令
struct ADDHLInstruction: Z80Instruction {
    let source: RegisterPairOperand
    
    func execute(cpu: Z80CPU, registers: inout Z80Registers, memory: MemoryAccessing, io: IOAccessing) -> Int {
        let hl = registers.hl
        let value = source.read(from: registers)
        let result = hl &+ value
        
        // フラグ設定
        // キャリーフラグ
        let carryFlag: UInt8 = ((UInt32(hl) + UInt32(value)) > 0xFFFF) ? 0x01 : 0
        
        // ハーフキャリーフラグ
        let halfCarryFlag: UInt8 = (((hl & 0x0FFF) + (value & 0x0FFF)) > 0x0FFF) ? 0x10 : 0
        
        // Nフラグはリセット
        registers.f = (registers.f & 0xC4) | carryFlag | halfCarryFlag
        
        registers.hl = result
        return cycles
    }
    
    var size: UInt16 { return 1 }
    var cycles: Int { return 11 }
    var cycleInfo: InstructionCycles { return InstructionCycles.standard(opcodeFetch: true, internalCycles: 7) }
    var description: String { return "ADD HL,\(source)" }
}

/// DJNZ命令
struct DJNZInstruction: Z80Instruction {
    let offset: Int8
    
    func execute(cpu: Z80CPU, registers: inout Z80Registers, memory: MemoryAccessing, io: IOAccessing) -> Int {
        // Bレジスタをデクリメント
        registers.b = registers.b &- 1
        
        // Bが0でなければジャンプ
        if registers.b != 0 {
            // PCにオフセットを加算
            registers.pc = UInt16(Int(registers.pc) + Int(offset))
            return 13 // ジャンプする場合のサイクル数
        }
        
        return 8 // ジャンプしない場合のサイクル数
    }
    
    var size: UInt16 { return 2 } // オペコード + オフセット
    var cycles: Int { return 8 } // 非ジャンプ時のサイクル数
    var cycleInfo: InstructionCycles { 
        let cycles = InstructionCycles.standard(opcodeFetch: true, memoryReads: 1, internalCycles: 5)
        return cycles
    }
    var description: String { return "DJNZ \(String(format: "%+d", offset))" }
}

/// IYプレフィックス命令
/// CPL命令 - Aレジスタの全ビットを反転する
struct CPLInstruction: Z80Instruction {
    func execute(cpu: Z80CPU, registers: inout Z80Registers, memory: MemoryAccessing, io: IOAccessing) -> Int {
        // Aレジスタの全ビットを反転
        registers.a = ~registers.a
        
        // フラグの設定
        // H, Nフラグをセット
        registers.f = (registers.f & 0xC5) | 0x12 // 0x12 = (H | N)
        
        return cycles
    }
    
    var size: UInt16 { return 1 }
    var cycles: Int { return 4 }
    var cycleInfo: InstructionCycles { return InstructionCycles.standard(opcodeFetch: true) }
    var description: String { return "CPL" }
}

struct IYPrefixedInstruction: Z80Instruction {
    let instruction: Z80Instruction
    
    func execute(cpu: Z80CPU, registers: inout Z80Registers, memory: MemoryAccessing, io: IOAccessing) -> Int {
        // IYプレフィックス命令は通常の命令と同じように実行されるが、
        // HLレジスタの代わりにIYレジスタを使用する
        let savedHL = registers.hl
        registers.hl = registers.iy
        
        let cycles = instruction.execute(cpu: cpu, registers: &registers, memory: memory, io: io)
        
        registers.iy = registers.hl
        registers.hl = savedHL
        
        return cycles
    }
    
    var size: UInt16 { return instruction.size + 1 } // プレフィックスバイトを追加
    var cycles: Int { return instruction.cycles + 4 } // プレフィックス命令は通常の命令より4サイクル多く消費する
    var cycleInfo: InstructionCycles { return InstructionCycles.standard(opcodeFetch: true) }
    var description: String { return "IY: \(instruction.description)" }
}

/// LD IY,nn命令
struct LDIYInstruction: Z80Instruction {
    let value: UInt16
    
    func execute(cpu: Z80CPU, registers: inout Z80Registers, memory: MemoryAccessing, io: IOAccessing) -> Int {
        registers.iy = value
        return cycles
    }
    
    var size: UInt16 { return 4 } // FD + 21 + nn (2バイト)
    var cycles: Int { return 14 } // LD HL,nnの10サイクル + プレフィックスの4サイクル
    var cycleInfo: InstructionCycles { return InstructionCycles.standard(opcodeFetch: true, memoryReads: 2) }
    var description: String { return "LD IY,\(String(format: "0x%04X", value))" }
}<|MERGE_RESOLUTION|>--- conflicted
+++ resolved
@@ -243,17 +243,9 @@
         if (opcode & 0xC0) == 0x40 && opcode != 0x76 { // 0x76はHALT
             let dst = decodeRegister8((opcode >> 3) & 0x07)
             let src = decodeRegister8(opcode & 0x07)
-<<<<<<< HEAD
             let destination = convertToRegisterOperand(dst)
             let source = convertToRegisterOperand(src)
             return LDRegRegInstruction(destination: destination, source: source)
-=======
-
-          return LDRegRegInstruction(
-                destination: convertToRegisterOperand(dst),
-                source: convertToRegisterOperand(src)
-            )
->>>>>>> 703acaf1
         }
         
         if (opcode & 0xC7) == 0x06 {
