//
//
//

import Foundation
import PC88iOS

class Z80InstructionDecoder {
    
    func decode(_ opcode: UInt8, memory: MemoryAccessing, pc: UInt16) -> Z80Instruction {
        if let instruction = decodeBasicInstruction(opcode, memory: memory, pc: pc) {
            return instruction
        }
        
        if let instruction = decodeArithmeticInstruction(opcode, memory: memory, pc: pc) {
            return instruction
        } else if let instruction = decodeLogicalInstruction(opcode, memory: memory, pc: pc) {
            return instruction
        } else if let instruction = decodeControlInstruction(opcode, memory: memory, pc: pc) {
            return instruction
        } else if let instruction = decodeLoadInstruction(opcode, memory: memory, pc: pc) {
            return instruction
        } else {
            return UnimplementedInstruction(opcode: opcode)
        }
    }
    
    
    // MARK: - Basic Instructions
    
    private func decodeBasicInstruction(_ opcode: UInt8, memory: MemoryAccessing, pc: UInt16) -> Z80Instruction? {
        // 命令をカテゴリごとに分割して処理
        if let instruction = decodeBasicGroup1(opcode, memory: memory, pc: pc) {
            return instruction
        } else if let instruction = decodeBasicGroup2(opcode, memory: memory, pc: pc) {
            return instruction
        } else if let instruction = decodeBasicGroup3(opcode, memory: memory, pc: pc) {
            return instruction
        }
        
        return nil
    }
    
<<<<<<< HEAD
=======
    
    private func decodeBasicGroup2(_ opcode: UInt8, memory: MemoryAccessing, pc: UInt16) -> Z80Instruction? {
        switch opcode {
        case 0xCB: // CB プレフィックス命令
            return nil
            
        case 0xED: // ED プレフィックス命令
            return nil
            
        default:
            return nil
        }
    }
    
    
    private func decodeBasicGroup3(_ opcode: UInt8, memory: MemoryAccessing, pc: UInt16) -> Z80Instruction? {
        switch opcode {
        case 0xDD: // IX プレフィックス命令
            return nil
            
        case 0xFD: // IY プレフィックス命令
            return decodeIYPrefixedInstruction(memory: memory, pc: pc)
            
        default:
            return nil
        }
    }
    
>>>>>>> 036a9d5a
    private func decodeBasicGroup1(_ opcode: UInt8, memory: MemoryAccessing, pc: UInt16) -> Z80Instruction? {
        // 命令をさらに小さなグループに分割
        if let instruction = decodeBasicGroup1A(opcode, memory: memory, pc: pc) {
            return instruction
        } else if let instruction = decodeBasicGroup1B(opcode, memory: memory, pc: pc) {
            return instruction
        } else if let instruction = decodeBasicGroup1C(opcode, memory: memory, pc: pc) {
            return instruction
        } else if let instruction = decodeBasicGroup1D(opcode, memory: memory, pc: pc) {
            return instruction
        }
        
        return nil
    }
    
    // 基本命令グループ2: 追加のグループ
    private func decodeBasicGroup2(_ opcode: UInt8, memory: MemoryAccessing, pc: UInt16) -> Z80Instruction? {
        // CBプレフィックス命令（ビット操作、シフト、ローテーション）
        if opcode == 0xCB {
            return decodeCBPrefixedInstruction(memory: memory, pc: pc)
        }
        
        // EDプレフィックス命令（拡張命令）
        if opcode == 0xED {
            return decodeEDPrefixedInstruction(memory: memory, pc: pc)
        }
        
        return nil
    }
    
    // 基本命令グループ3: 追加のグループ
    private func decodeBasicGroup3(_ opcode: UInt8, memory: MemoryAccessing, pc: UInt16) -> Z80Instruction? {
        // 特殊命令やその他の命令をデコード
        switch opcode {
        case 0xDD: // IXプレフィックス
            return decodeIXPrefixedInstruction(memory: memory, pc: pc)
        case 0xFD: // IYプレフィックス
            return decodeIYPrefixedInstruction(memory: memory, pc: pc)
        default:
            return nil
        }
    }
    
    // CBプレフィックス命令（ビット操作、シフト、ローテーション）
    private func decodeCBPrefixedInstruction(memory: MemoryAccessing, pc: UInt16) -> Z80Instruction? {
        // 次のオペコードを取得
        let nextPC = pc + 1
        _ = memory.readByte(at: nextPC)
        
        // TODO: 実際のCB命令のデコード処理を実装
        // 現時点では未実装のため、nil（不明な命令）を返す
        return nil
    }
    
    // EDプレフィックス命令（拡張命令）
    private func decodeEDPrefixedInstruction(memory: MemoryAccessing, pc: UInt16) -> Z80Instruction? {
        // 次のオペコードを取得
        let nextPC = pc + 1
        _ = memory.readByte(at: nextPC)
        
        // TODO: 実際のED命令のデコード処理を実装
        // 現時点では未実装のため、nil（不明な命令）を返す
        return nil
    }
    
    // IXプレフィックス命令
    private func decodeIXPrefixedInstruction(memory: MemoryAccessing, pc: UInt16) -> Z80Instruction? {
        // 次のオペコードを取得
        let nextPC = pc + 1
        _ = memory.readByte(at: nextPC)
        
        // TODO: 実際のIX命令のデコード処理を実装
        // 現時点では未実装のため、nil（不明な命令）を返す
        return nil
    }
    
    // IYプレフィックス命令
    private func decodeIYPrefixedInstruction(memory: MemoryAccessing, pc: UInt16) -> Z80Instruction? {
        // 次のオペコードを取得
        let nextPC = pc + 1
        _ = memory.readByte(at: nextPC)
        
        // TODO: 実際のIY命令のデコード処理を実装
        // 現時点では未実装のため、nil（不明な命令）を返す
        return nil
    }
    
    // 基本命令グループ1A: 0x00-0x2F
    private func decodeBasicGroup1A(_ opcode: UInt8, memory: MemoryAccessing, pc: UInt16) -> Z80Instruction? {
        if let instruction = decodeBasicGroup1A1(opcode, memory: memory, pc: pc) {
            return instruction
        } else if let instruction = decodeBasicGroup1A2(opcode, memory: memory, pc: pc) {
            return instruction
        }
        return nil
    }
    
    // 基本命令グループ1A1: 0x00-0x17
    private func decodeBasicGroup1A1(_ opcode: UInt8, memory: MemoryAccessing, pc: UInt16) -> Z80Instruction? {
        switch opcode {
        case 0x00: // NOP
            return NOPInstruction()
        case 0x01: // LD BC,nn
            return decodeLDRegPairImm(.registerBC, memory: memory, pc: pc)
        case 0x02: // LD (BC),A
            return LDMemRegInstruction(address: .registerBC, source: .a)
        case 0x03: // INC BC
            return INCRegPairInstruction(register: .registerBC)
        case 0x04: // INC B
            return INCRegInstruction(register: .b)
        case 0x05: // DEC B
            return DECRegInstruction(register: .b)
        case 0x06: // LD B,n
            return decodeLDRegImm(.b, memory: memory, pc: pc)
        case 0x07: // RLCA
            return RLCAInstruction()
        case 0x08: // EX AF,AF'
            return EXAFInstruction()
        case 0x0A: // LD A,(BC)
            return LDRegMemInstruction(destination: .a, address: .registerBC)
        case 0x0C: // INC C
            return INCRegInstruction(register: .c)
        case 0x0D: // DEC C
            return DECRegInstruction(register: .c)
        case 0x0E: // LD C,n
            return decodeLDRegImm(.c, memory: memory, pc: pc)
        case 0x0F: // RRCA
            return RRCAInstruction()
        case 0x10: // DJNZ
            return decodeDJNZ(memory: memory, pc: pc)
        case 0x11: // LD DE,nn
            return decodeLDRegPairImm(.registerDE, memory: memory, pc: pc)
        case 0x12: // LD (DE),A
            return LDMemRegInstruction(address: .registerDE, source: .a)
        case 0x13: // INC DE
            return INCRegPairInstruction(register: .registerDE)
        case 0x14: // INC D
            return INCRegInstruction(register: .d)
        case 0x15: // DEC D
            return DECRegInstruction(register: .d)
        case 0x16: // LD D,n
            return decodeLDRegImm(.d, memory: memory, pc: pc)
        case 0x18: // JR n
            return decodeJR(.none, memory: memory, pc: pc)
        default:
            return nil
        }
    }
    
    // 基本命令グループ1A2: 0x1A-0x2F
    private func decodeBasicGroup1A2(_ opcode: UInt8, memory: MemoryAccessing, pc: UInt16) -> Z80Instruction? {
        switch opcode {
        case 0x1A: // LD A,(DE)
            return LDRegMemInstruction(destination: .a, address: .registerDE)
        case 0x1C: // INC E
            return INCRegInstruction(register: .e)
        case 0x1D: // DEC E
            return DECRegInstruction(register: .e)
        case 0x1E: // LD E,n
            return decodeLDRegImm(.e, memory: memory, pc: pc)
        case 0x20: // JR NZ,n
            return decodeJR(.notZero, memory: memory, pc: pc)
        case 0x21: // LD HL,nn
            return decodeLDRegPairImm(.registerHL, memory: memory, pc: pc)
        case 0x22: // LD (nn),HL
            return decodeLDMemAddrRegPair(memory: memory, pc: pc)
        case 0x23: // INC HL
            return INCRegPairInstruction(register: .registerHL)
        case 0x24: // INC H
            return INCRegInstruction(register: .h)
        case 0x25: // DEC H
            return DECRegInstruction(register: .h)
        case 0x26: // LD H,n
            return decodeLDRegImm(.h, memory: memory, pc: pc)
        case 0x28: // JR Z,n
            return decodeJR(.zero, memory: memory, pc: pc)
        case 0x2A: // LD HL,(nn)
            return decodeLDRegPairMemAddr(memory: memory, pc: pc)
        case 0x2C: // INC L
            return INCRegInstruction(register: .l)
        case 0x2D: // DEC L
            return DECRegInstruction(register: .l)
        case 0x2E: // LD L,n
            return decodeLDRegImm(.l, memory: memory, pc: pc)
        case 0x2F: // CPL
            return CPLInstruction()
        default:
            return nil
        }
    }
    
    // 基本命令グループ1B: 0x30-0x76
    private func decodeBasicGroup1B(_ opcode: UInt8, memory: MemoryAccessing, pc: UInt16) -> Z80Instruction? {
        switch opcode {
        case 0x30: // JR NC,n
            return decodeJR(.notCarry, memory: memory, pc: pc)
        case 0x31: // LD SP,nn
            return decodeLDRegPairImm(.registerSP, memory: memory, pc: pc)
        case 0x32: // LD (nn),A
            return decodeLDDirectMemReg(memory: memory, pc: pc)
        case 0x33: // INC SP
            return INCRegPairInstruction(register: .registerSP)
        case 0x36: // LD (HL),n
            return decodeLDMemImm(memory: memory, pc: pc)
        case 0x38: // JR C,n
            return decodeJR(.carry, memory: memory, pc: pc)
        case 0x39: // ADD HL,SP
            return ADDHLInstruction(source: .registerSP)
        case 0x3A: // LD A,(nn)
            return decodeLDRegMemAddr(memory: memory, pc: pc)
        case 0x3B: // DEC SP
            return DECRegPairInstruction(register: .registerSP)
        case 0x76: // HALT
            return HALTInstruction()
        default:
            return nil
        }
    }
    
    // 基本命令グループ1C: 0x98-0xDA
    private func decodeBasicGroup1C(_ opcode: UInt8, memory: MemoryAccessing, pc: UInt16) -> Z80Instruction? {
        if let instruction = decodeBasicGroup1C1(opcode, memory: memory, pc: pc) {
            return instruction
        } else if let instruction = decodeBasicGroup1C2(opcode, memory: memory, pc: pc) {
            return instruction
        }
        return nil
    }
    
    // 基本命令グループ1C1: 0x98-0xCD
    private func decodeBasicGroup1C1(_ opcode: UInt8, memory: MemoryAccessing, pc: UInt16) -> Z80Instruction? {
        switch opcode {
        case 0x98: // SBC A,B
            return SBCInstruction(source: .b)
        case 0xC0: // RET NZ
            return RETInstruction(condition: .notZero)
        case 0xC1: // POP BC
            return POPInstruction(register: .registerBC)
        case 0xC2: // JP NZ,nn
            return decodeJP(.notZero, memory: memory, pc: pc)
        case 0xC3: // JP nn
            return decodeJP(.none, memory: memory, pc: pc)
        case 0xC4: // CALL NZ,nn
            return decodeCALL(.notZero, memory: memory, pc: pc)
        case 0xC5: // PUSH BC
            return PUSHInstruction(register: .registerBC)
        case 0xC8: // RET Z
            return RETInstruction(condition: .zero)
        case 0xC9: // RET
            return RETInstruction(condition: .none)
        case 0xCA: // JP Z,nn
            return decodeJP(.zero, memory: memory, pc: pc)
        case 0xCC: // CALL Z,nn
            return decodeCALL(.zero, memory: memory, pc: pc)
        case 0xCD: // CALL nn
            return decodeCALL(.none, memory: memory, pc: pc)
        default:
            return nil
        }
    }
    
    // 基本命令グループ1C2: 0xD0-0xDA
    private func decodeBasicGroup1C2(_ opcode: UInt8, memory: MemoryAccessing, pc: UInt16) -> Z80Instruction? {
        switch opcode {
        case 0xD0: // RET NC
            return RETInstruction(condition: .notCarry)
        case 0xD1: // POP DE
            return POPInstruction(register: .registerDE)
        case 0xD2: // JP NC,nn
            return decodeJP(.notCarry, memory: memory, pc: pc)
        case 0xD3: // OUT (n), A
            return decodeOUT(memory: memory, pc: pc)
        case 0xD4: // CALL NC,nn
            return decodeCALL(.notCarry, memory: memory, pc: pc)
        case 0xD5: // PUSH DE
            return PUSHInstruction(register: .registerDE)
        case 0xD8: // RET C
            return RETInstruction(condition: .carry)
        case 0xDA: // JP C,nn
            return decodeJP(.carry, memory: memory, pc: pc)
        default:
            return nil
        }
    }
    
    // 基本命令グループ1D: 0xDB-0xFF
    private func decodeBasicGroup1D(_ opcode: UInt8, memory: MemoryAccessing, pc: UInt16) -> Z80Instruction? {
        switch opcode {
        case 0xDB: // IN A,(n)
            return decodeIN(memory: memory, pc: pc)
        case 0xDC: // CALL C,nn
            return decodeCALL(.carry, memory: memory, pc: pc)
        case 0xE1: // POP HL
            return POPInstruction(register: .registerHL)
        case 0xE5: // PUSH HL
            return PUSHInstruction(register: .registerHL)
        case 0xF1: // POP AF
            return POPInstruction(register: .registerAF)
        case 0xF3: // DI
            return DISInstruction()
        case 0xF5: // PUSH AF
            return PUSHInstruction(register: .registerAF)
        case 0xFB: // EI
            return EIInstruction()
        case 0xFD: // IYプレフィックス
            return decodeIYPrefixedInstruction(memory: memory, pc: pc)
        case 0xFF: // RST 38H
            return RSTInstruction(address: 0x38)
        default:
            return nil
        }
    }
    
    
    private func decodeDJNZ(memory: MemoryAccessing, pc: UInt16) -> Z80Instruction {
        let offset = memory.readByte(at: pc)
        return DJNZInstruction(offset: Int8(bitPattern: offset))
    }
    
    private func decodeLDRegPairImm(_ register: RegisterPairOperand, memory: MemoryAccessing, pc: UInt16) -> Z80Instruction {
        let lowByte = memory.readByte(at: pc)
        let highByte = memory.readByte(at: pc &+ 1)
        let value = UInt16(highByte) << 8 | UInt16(lowByte)
        return LDRegPairImmInstruction(register: register, value: value)
    }
    
    private func decodeLDDirectMemReg(memory: MemoryAccessing, pc: UInt16) -> Z80Instruction {
        let lowByte = memory.readByte(at: pc)
        let highByte = memory.readByte(at: pc &+ 1)
        let address = UInt16(highByte) << 8 | UInt16(lowByte)
        return LDDirectMemRegInstruction(address: address, source: .a)
    }
    
    private func decodeLDRegMemAddr(memory: MemoryAccessing, pc: UInt16) -> Z80Instruction {
        let lowByte = memory.readByte(at: pc)
        let highByte = memory.readByte(at: pc &+ 1)
        let address = UInt16(highByte) << 8 | UInt16(lowByte)
        return LDRegMemAddrInstruction(destination: .a, address: address)
    }
    
    private func decodeLDRegImm(_ register: RegisterOperand, memory: MemoryAccessing, pc: UInt16) -> Z80Instruction {
        let value = memory.readByte(at: pc)
        return LDRegImmInstruction(destination: register, value: value)
    }
    
    private func decodeLDMemAddrRegPair(memory: MemoryAccessing, pc: UInt16) -> Z80Instruction {
        let lowByte = memory.readByte(at: pc)
        let highByte = memory.readByte(at: pc &+ 1)
        let address = UInt16(highByte) << 8 | UInt16(lowByte)
        return LDMemAddrRegPairInstruction(address: address, source: .registerHL)
    }
    
    private func decodeLDRegPairMemAddr(memory: MemoryAccessing, pc: UInt16) -> Z80Instruction {
        let lowByte = memory.readByte(at: pc)
        let highByte = memory.readByte(at: pc &+ 1)
        let address = UInt16(highByte) << 8 | UInt16(lowByte)
        return LDRegPairMemAddrInstruction(destination: .registerHL, address: address)
    }
    
    private func decodeLDMemImm(memory: MemoryAccessing, pc: UInt16) -> Z80Instruction {
        let value = memory.readByte(at: pc)
        return LDMemImmInstruction(address: .registerHL, value: value)
    }
    
    private func decodeJR(_ condition: JumpCondition, memory: MemoryAccessing, pc: UInt16) -> Z80Instruction {
        let offset = memory.readByte(at: pc)
        return JRInstruction(condition: condition, offset: Int8(bitPattern: offset))
    }
    
    private func decodeJP(_ condition: JumpCondition, memory: MemoryAccessing, pc: UInt16) -> Z80Instruction {
        let lowByte = memory.readByte(at: pc)
        let highByte = memory.readByte(at: pc &+ 1)
        let address = UInt16(highByte) << 8 | UInt16(lowByte)
        return JPInstruction(condition: condition, address: address)
    }
    
    private func decodeCALL(_ condition: JumpCondition, memory: MemoryAccessing, pc: UInt16) -> Z80Instruction {
        let lowByte = memory.readByte(at: pc)
        let highByte = memory.readByte(at: pc &+ 1)
        let address = UInt16(highByte) << 8 | UInt16(lowByte)
        return CALLInstruction(condition: condition, address: address)
    }
    
    private func decodeOUT(memory: MemoryAccessing, pc: UInt16) -> Z80Instruction {
        let port = memory.readByte(at: pc)
        return OUTInstruction(port: port)
    }
    
    private func decodeIN(memory: MemoryAccessing, pc: UInt16) -> Z80Instruction {
        let port = memory.readByte(at: pc)
        return INInstruction(port: port)
    }
    
    
    private func decodeArithmeticInstruction(_ opcode: UInt8, memory: MemoryAccessing, pc: UInt16) -> Z80Instruction? {
        if (opcode & 0xF8) == 0x80 {
            let reg = decodeRegister8(opcode & 0x07)
            return ADDInstruction(source: convertToRegisterOperand(reg))
        }
        
        if opcode == 0xC6 {
            return ADDInstruction(source: .immediate(0)) // 即値は後で読み込む
        }
        
        if opcode == 0x86 {
            return ADDInstruction(source: .memory)
        }
        
        if (opcode & 0xF8) == 0x90 {
            let reg = decodeRegister8(opcode & 0x07)
            return SUBInstruction(source: convertToRegisterOperand(reg))
        }
        
        if opcode == 0xD6 {
            return SUBInstruction(source: .immediate(0)) // 即値は後で読み込む
        }
        
        if opcode == 0x96 {
            return SUBInstruction(source: .memory)
        }
        
        if (opcode & 0xC7) == 0x04 {
            let reg = decodeRegister8((opcode >> 3) & 0x07)
            return INCRegInstruction(register: convertToRegisterOperand(reg))
        }
        
        if (opcode & 0xC7) == 0x05 {
            let reg = decodeRegister8((opcode >> 3) & 0x07)
            return DECRegInstruction(register: convertToRegisterOperand(reg))
        }
        
        return nil
    }
    
    
    private func decodeLogicalInstruction(_ opcode: UInt8, memory: MemoryAccessing, pc: UInt16) -> Z80Instruction? {
        if (opcode & 0xF8) == 0xA0 {
            let reg = decodeRegister8(opcode & 0x07)
            return ANDInstruction(source: convertToRegisterOperand(reg))
        }
        
        if opcode == 0xE6 {
            return ANDInstruction(source: .immediate(0)) // 即値は後で読み込む
        }
        
        if opcode == 0xA6 {
            return ANDInstruction(source: .memory)
        }
        
        if (opcode & 0xF8) == 0xB0 {
            let reg = decodeRegister8(opcode & 0x07)
            return ORInstruction(source: convertToRegisterOperand(reg))
        }
        
        if opcode == 0xF6 {
            return ORInstruction(source: .immediate(0)) // 即値は後で読み込む
        }
        
        if opcode == 0xB6 {
            return ORInstruction(source: .memory)
        }
        
        if (opcode & 0xF8) == 0xA8 {
            let reg = decodeRegister8(opcode & 0x07)
            return XORInstruction(source: convertToRegisterOperand(reg))
        }
        
        if opcode == 0xEE {
            return XORInstruction(source: .immediate(0)) // 即値は後で読み込む
        }
        
        if opcode == 0xAE {
            return XORInstruction(source: .memory)
        }
        
        if (opcode & 0xF8) == 0xB8 {
            let reg = decodeRegister8(opcode & 0x07)
            return CPInstruction(source: convertToRegisterOperand(reg))
        }
        
        if opcode == 0xFE {
            return CPInstruction(source: .immediate(0)) // 即値は後で読み込む
        }
        
        if opcode == 0xBE {
            return CPInstruction(source: .memory)
        }
        
        return nil
    }
    
    
    private func decodeControlInstruction(_ opcode: UInt8, memory: MemoryAccessing, pc: UInt16) -> Z80Instruction? {
        if opcode == 0xC3 {
            return decodeJP(.none, memory: memory, pc: pc)
        }
        
        if (opcode & 0xC7) == 0xC2 {
            let condition = decodeCondition((opcode >> 3) & 0x03)
            return decodeJP(condition, memory: memory, pc: pc)
        }
        
        if opcode == 0x18 {
            return decodeJR(.none, memory: memory, pc: pc)
        }
        
        if (opcode & 0xE7) == 0x20 {
            let condition = decodeCondition((opcode >> 3) & 0x03)
            return decodeJR(condition, memory: memory, pc: pc)
        }
        
        if opcode == 0xCD {
            return decodeCALL(.none, memory: memory, pc: pc)
        }
        
        if (opcode & 0xC7) == 0xC4 {
            let condition = decodeCondition((opcode >> 3) & 0x03)
            return decodeCALL(condition, memory: memory, pc: pc)
        }
        
        if opcode == 0xC9 {
            return RETInstruction(condition: .none)
        }
        
        if (opcode & 0xC7) == 0xC0 {
            let condition = decodeCondition((opcode >> 3) & 0x03)
            return RETInstruction(condition: condition)
        }
        
        return nil
    }
    
    
    private func decodeLoadInstruction(_ opcode: UInt8, memory: MemoryAccessing, pc: UInt16) -> Z80Instruction? {
        if (opcode & 0xC0) == 0x40 && opcode != 0x76 { // 0x76はHALT
            let dst = decodeRegister8((opcode >> 3) & 0x07)
            let src = decodeRegister8(opcode & 0x07)
            return LDRegRegInstruction(
                destination: convertToRegisterOperand(dst),
                source: convertToRegisterOperand(src)
            )
        }
        
        if (opcode & 0xC7) == 0x06 {
            let reg = decodeRegister8((opcode >> 3) & 0x07)
            return decodeLDRegImm(convertToRegisterOperand(reg), memory: memory, pc: pc)
        }
        
        if (opcode & 0xC7) == 0x46 {
            let reg = decodeRegister8((opcode >> 3) & 0x07)
            return LDRegMemInstruction(destination: convertToRegisterOperand(reg), address: .registerHL)
        }
        
        if (opcode & 0xF8) == 0x70 {
            let reg = decodeRegister8(opcode & 0x07)
            return LDMemRegInstruction(address: .registerHL, source: convertToRegisterOperand(reg))
        }
        
        if opcode == 0x31 {
            return decodeLDRegPairImm(.registerSP, memory: memory, pc: pc)
        }
        
        if opcode == 0x01 {
            return decodeLDRegPairImm(.registerBC, memory: memory, pc: pc)
        }
        
        return nil
    }
    
    
    private func decodeIYPrefixedInstruction(memory: MemoryAccessing, pc: UInt16) -> Z80Instruction {
        let nextOpcode = memory.readByte(at: pc)
        let nextPc = pc &+ 1
        
        switch nextOpcode {
        case 0x21: // LD IY,nn
            let lowByte = memory.readByte(at: nextPc)
            let highByte = memory.readByte(at: nextPc &+ 1)
            let value = UInt16(highByte) << 8 | UInt16(lowByte)
            return LDIYInstruction(value: value)
        default:
            let instruction = decode(nextOpcode, memory: memory, pc: nextPc)
            return IYPrefixedInstruction(instruction: instruction)
        }
    }
    
    
    private func decodeRegister8(_ code: UInt8) -> Register8 {
        switch code {
        case 0: return .b
        case 1: return .c
        case 2: return .d
        case 3: return .e
        case 4: return .h
        case 5: return .l
        case 7: return .a
        default: return .a // 6は(HL)だが、ここでは別処理
        }
    }
    
    private func decodeCondition(_ code: UInt8) -> JumpCondition {
        switch code {
        case 0: return .notZero
        case 1: return .zero
        case 2: return .notCarry
        case 3: return .carry
        default: return .none
        }
    }
    
    private func convertToRegisterOperand(_ reg: Register8) -> RegisterOperand {
        switch reg {
        case .a: return .a
        case .b: return .b
        case .c: return .c
        case .d: return .d
        case .e: return .e
        case .h: return .h
        case .l: return .l
        case .f: return .f
        }
    }
}









<|MERGE_RESOLUTION|>--- conflicted
+++ resolved
@@ -41,38 +41,7 @@
         return nil
     }
     
-<<<<<<< HEAD
-=======
-    
-    private func decodeBasicGroup2(_ opcode: UInt8, memory: MemoryAccessing, pc: UInt16) -> Z80Instruction? {
-        switch opcode {
-        case 0xCB: // CB プレフィックス命令
-            return nil
-            
-        case 0xED: // ED プレフィックス命令
-            return nil
-            
-        default:
-            return nil
-        }
-    }
-    
-    
-    private func decodeBasicGroup3(_ opcode: UInt8, memory: MemoryAccessing, pc: UInt16) -> Z80Instruction? {
-        switch opcode {
-        case 0xDD: // IX プレフィックス命令
-            return nil
-            
-        case 0xFD: // IY プレフィックス命令
-            return decodeIYPrefixedInstruction(memory: memory, pc: pc)
-            
-        default:
-            return nil
-        }
-    }
-    
->>>>>>> 036a9d5a
-    private func decodeBasicGroup1(_ opcode: UInt8, memory: MemoryAccessing, pc: UInt16) -> Z80Instruction? {
+    private func decodeBasicGroup1(_ opcode: UInt8) -> Z80Instruction? {
         // 命令をさらに小さなグループに分割
         if let instruction = decodeBasicGroup1A(opcode, memory: memory, pc: pc) {
             return instruction
