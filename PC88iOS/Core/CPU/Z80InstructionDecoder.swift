//
//
//

import Foundation

class Z80InstructionDecoder {
    
<<<<<<< HEAD
    // オペランドソースとターゲットは別ファイルで定義されているので使用
    /// 命令をデコード
    func decode(_ opcode: UInt8, memory: MemoryAccessing, programCounter: UInt16) -> Z80Instruction {
        // 基本的な命令デコード
        switch opcode {
        case 0x00: // NOP
            return NOPInstruction()
        case 0x03: // INC BC
            return INCRegPairInstruction(register: .bc)
        case 0x07: // RLCA
            return RLCAInstruction()
        case 0x08: // EX AF,AF'
            return EXAFInstruction()
        case 0x0F: // RRCA
            return RRCAInstruction()
        case 0x10: // DJNZ
            let offset = memory.readByte(at: programCounter)
            return DJNZInstruction(offset: Int8(bitPattern: offset))
        case 0x11: // LD DE,nn
            let lowByte = memory.readByte(at: programCounter)
            let highByte = memory.readByte(at: programCounter &+ 1)
            let value = UInt16(highByte) << 8 | UInt16(lowByte)
            return LDRegPairImmInstruction(register: .de, value: value)
        case 0x12: // LD (DE),A
            return LDMemRegInstruction(address: .de, source: .a)
        case 0x13: // INC DE
            return INCRegPairInstruction(register: .de)
        case 0x21: // LD HL,nn
            let lowByte = memory.readByte(at: programCounter)
            let highByte = memory.readByte(at: programCounter &+ 1)
            let value = UInt16(highByte) << 8 | UInt16(lowByte)
            return LDRegPairImmInstruction(register: .hl, value: value)
        case 0x23: // INC HL
            return INCRegPairInstruction(register: .hl)
        case 0x02: // LD (BC),A
            return LDMemRegInstruction(address: .bc, source: .a)
            
        case 0x1A: // LD A,(DE)
            return LDRegMemInstruction(destination: .a, address: .de)
            
        case 0x32: // LD (nn),A
            let lowByte = memory.readByte(at: programCounter)
            let highByte = memory.readByte(at: programCounter &+ 1)
            let address = UInt16(highByte) << 8 | UInt16(lowByte)
            return LDDirectMemRegInstruction(address: address, source: .a)
            
        case 0x3A: // LD A,(nn)
            let lowByte = memory.readByte(at: programCounter)
            let highByte = memory.readByte(at: programCounter &+ 1)
            let address = UInt16(highByte) << 8 | UInt16(lowByte)
            return LDRegMemAddrInstruction(destination: .a, address: address)
            
        case 0x3B: // DEC SP
            return DECRegPairInstruction(register: .sp)
        case 0x01: // LD BC,nn
            let lowByte = memory.readByte(at: programCounter)
            let highByte = memory.readByte(at: programCounter &+ 1)
            let value = UInt16(highByte) << 8 | UInt16(lowByte)
            return LDRegPairImmInstruction(register: .bc, value: value)
        case 0x04: // INC B
            return INCRegInstruction(register: .b)
        case 0x05: // DEC B
            return DECRegInstruction(register: .b)
        case 0x06: // LD B,n
            let value = memory.readByte(at: programCounter)
            return LDRegImmInstruction(destination: .b, value: value)
        case 0x0A: // LD A,(BC)
            return LDRegMemInstruction(destination: .a, address: .bc)
        case 0x0C: // INC C
            return INCRegInstruction(register: .c)
        case 0x0D: // DEC C
            return DECRegInstruction(register: .c)
        case 0x0E: // LD C,n
            let value = memory.readByte(at: programCounter)
            return LDRegImmInstruction(destination: .c, value: value)
        case 0x14: // INC D
            return INCRegInstruction(register: .d)
        case 0x15: // DEC D
            return DECRegInstruction(register: .d)
        case 0x16: // LD D,n
            let value = memory.readByte(at: programCounter)
            return LDRegImmInstruction(destination: .d, value: value)
        case 0x1C: // INC E
            return INCRegInstruction(register: .e)
        case 0x1D: // DEC E
            return DECRegInstruction(register: .e)
        case 0x1E: // LD E,n
            let value = memory.readByte(at: programCounter)
            return LDRegImmInstruction(destination: .e, value: value)
        case 0x22: // LD (nn),HL
            let lowByte = memory.readByte(at: programCounter)
            let highByte = memory.readByte(at: programCounter &+ 1)
            let address = UInt16(highByte) << 8 | UInt16(lowByte)
            return LDMemAddrRegPairInstruction(address: address, source: .hl)
        case 0x24: // INC H
            return INCRegInstruction(register: .h)
        case 0x25: // DEC H
            return DECRegInstruction(register: .h)
        case 0x26: // LD H,n
            let value = memory.readByte(at: programCounter)
            return LDRegImmInstruction(destination: .h, value: value)
        case 0x2A: // LD HL,(nn)
            let lowByte = memory.readByte(at: programCounter)
            let highByte = memory.readByte(at: programCounter &+ 1)
            let address = UInt16(highByte) << 8 | UInt16(lowByte)
            return LDRegPairMemAddrInstruction(destination: .hl, address: address)
        case 0x2C: // INC L
            return INCRegInstruction(register: .l)
        case 0x2D: // DEC L
            return DECRegInstruction(register: .l)
        case 0x2E: // LD L,n
            let value = memory.readByte(at: programCounter)
            return LDRegImmInstruction(destination: .l, value: value)
        case 0x31: // LD SP,nn
            let lowByte = memory.readByte(at: programCounter)
            let highByte = memory.readByte(at: programCounter &+ 1)
            let value = UInt16(highByte) << 8 | UInt16(lowByte)
            return LDRegPairImmInstruction(register: .sp, value: value)
        case 0x33: // INC SP
            return INCRegPairInstruction(register: .sp)
        case 0x36: // LD (HL),n
            let value = memory.readByte(at: programCounter)
            return LDMemImmInstruction(address: .hl, value: value)
        case 0x18: // JR n
            let offset = memory.readByte(at: programCounter)
            return JRInstruction(condition: .none, offset: Int8(bitPattern: offset))
        case 0x20: // JR NZ,n
            let offset = memory.readByte(at: programCounter)
            return JRInstruction(condition: .notZero, offset: Int8(bitPattern: offset))
        case 0x28: // JR Z,n
            let offset = memory.readByte(at: programCounter)
            return JRInstruction(condition: .zero, offset: Int8(bitPattern: offset))
        case 0x30: // JR NC,n
            let offset = memory.readByte(at: programCounter)
            return JRInstruction(condition: .notCarry, offset: Int8(bitPattern: offset))
        case 0x38: // JR C,n
            let offset = memory.readByte(at: programCounter)
            return JRInstruction(condition: .carry, offset: Int8(bitPattern: offset))
        case 0x39: // ADD HL,SP
            return ADDHLInstruction(source: .sp)
        case 0x76: // HALT
            return HALTInstruction()
        case 0xC0: // RET NZ
            return RETInstruction(condition: .notZero)
        case 0xC2: // JP NZ,nn
            let lowByte = memory.readByte(at: programCounter)
            let highByte = memory.readByte(at: programCounter &+ 1)
            let address = UInt16(highByte) << 8 | UInt16(lowByte)
            return JPInstruction(condition: .notZero, address: address)
        case 0xC3: // JP nn
            let lowByte = memory.readByte(at: programCounter)
            let highByte = memory.readByte(at: programCounter &+ 1)
            let address = UInt16(highByte) << 8 | UInt16(lowByte)
            return JPInstruction(condition: .none, address: address)
        case 0xC4: // CALL NZ,nn
            let lowByte = memory.readByte(at: programCounter)
            let highByte = memory.readByte(at: programCounter &+ 1)
            let address = UInt16(highByte) << 8 | UInt16(lowByte)
            return CALLInstruction(condition: .notZero, address: address)
        case 0xC8: // RET Z
            return RETInstruction(condition: .zero)
        case 0xC9: // RET
            return RETInstruction(condition: .none)
        case 0xCA: // JP Z,nn
            let lowByte = memory.readByte(at: programCounter)
            let highByte = memory.readByte(at: programCounter &+ 1)
            let address = UInt16(highByte) << 8 | UInt16(lowByte)
            return JPInstruction(condition: .zero, address: address)
        case 0xCC: // CALL Z,nn
            let lowByte = memory.readByte(at: programCounter)
            let highByte = memory.readByte(at: programCounter &+ 1)
            let address = UInt16(highByte) << 8 | UInt16(lowByte)
            return CALLInstruction(condition: .zero, address: address)
        case 0xCD: // CALL nn
            let lowByte = memory.readByte(at: programCounter)
            let highByte = memory.readByte(at: programCounter &+ 1)
            let address = UInt16(highByte) << 8 | UInt16(lowByte)
            return CALLInstruction(condition: .none, address: address)
        case 0xD0: // RET NC
            return RETInstruction(condition: .notCarry)
        case 0xD2: // JP NC,nn
            let lowByte = memory.readByte(at: programCounter)
            let highByte = memory.readByte(at: programCounter &+ 1)
            let address = UInt16(highByte) << 8 | UInt16(lowByte)
            return JPInstruction(condition: .notCarry, address: address)
        case 0xD4: // CALL NC,nn
            let lowByte = memory.readByte(at: programCounter)
            let highByte = memory.readByte(at: programCounter &+ 1)
            let address = UInt16(highByte) << 8 | UInt16(lowByte)
            return CALLInstruction(condition: .notCarry, address: address)
        case 0xD8: // RET C
            return RETInstruction(condition: .carry)
        case 0xDA: // JP C,nn
            let lowByte = memory.readByte(at: programCounter)
            let highByte = memory.readByte(at: programCounter &+ 1)
            let address = UInt16(highByte) << 8 | UInt16(lowByte)
            return JPInstruction(condition: .carry, address: address)
        case 0xDC: // CALL C,nn
            let lowByte = memory.readByte(at: programCounter)
            let highByte = memory.readByte(at: programCounter &+ 1)
            let address = UInt16(highByte) << 8 | UInt16(lowByte)
            return CALLInstruction(condition: .carry, address: address)
        case 0x98: // SBC A,B
            return SBCInstruction(source: .b)
        case 0xC5: // PUSH BC
            return PUSHInstruction(register: .bc)
        case 0xD3: // OUT (n), A
            let port = memory.readByte(at: pc)
            return OUTInstruction(port: port)
        case 0xD5: // PUSH DE
            return PUSHInstruction(register: .de)
        case 0xDB: // IN A,(n)
            let port = memory.readByte(at: pc)
            return INInstruction(port: port)
        case 0xE1: // POP HL
            return POPInstruction(register: .hl)
        case 0xE5: // PUSH HL
            return PUSHInstruction(register: .hl)
        case 0x2F: // CPL
            return CPLInstruction()
        case 0xC1: // POP BC
            return POPInstruction(register: .bc)
        case 0xD1: // POP DE
            return POPInstruction(register: .de)
        case 0xF1: // POP AF
            return POPInstruction(register: .af)
=======
    func decode(_ opcode: UInt8, memory: MemoryAccessing, pc: UInt16) -> Z80Instruction {
        switch opcode {
        case 0x00: // NOP
            return NOPInstruction()
        case 0x76: // HALT
            return HALTInstruction()
>>>>>>> e610a0e2
        case 0xF3: // DI
            return DISInstruction()
        case 0xFB: // EI
            return EIInstruction()
        case 0xFD: // IYプレフィックス
            return decodeIYPrefixedInstruction(memory: memory, pc: pc)
        default:
            if let instruction = decodeArithmeticInstruction(opcode, memory: memory, pc: pc) {
                return instruction
            } else if let instruction = decodeLogicalInstruction(opcode, memory: memory, pc: pc) {
                return instruction
            } else if let instruction = decodeControlInstruction(opcode, memory: memory, pc: pc) {
                return instruction
            } else if let instruction = decodeLoadInstruction(opcode, memory: memory, pc: pc) {
                return instruction
            } else if let instruction = decodeStackInstruction(opcode, memory: memory, pc: pc) {
                return instruction
            } else if let instruction = decodeIOInstruction(opcode, memory: memory, pc: pc) {
                return instruction
            } else {
                return UnimplementedInstruction(opcode: opcode)
            }
        }
    }
    
    
    private func decodeArithmeticInstruction(_ opcode: UInt8, memory: MemoryAccessing, pc: UInt16) -> Z80Instruction? {
        if (opcode & 0xF8) == 0x80 {
            let reg = decodeRegister8(opcode & 0x07)
            return ADDInstruction(source: convertToRegisterOperand(reg))
        }
        
        if opcode == 0xC6 {
            let value = memory.readByte(at: pc)
            return ADDInstruction(source: .immediate(value))
        }
        
        if opcode == 0x86 {
            return ADDInstruction(source: .memory)
        }
        
        if (opcode & 0xF8) == 0x90 {
            let reg = decodeRegister8(opcode & 0x07)
            return SUBInstruction(source: convertToRegisterOperand(reg))
        }
        
        if opcode == 0xD6 {
            let value = memory.readByte(at: pc)
            return SUBInstruction(source: .immediate(value))
        }
        
        if opcode == 0x96 {
            return SUBInstruction(source: .memory)
        }
        
        if (opcode & 0xC7) == 0x04 {
            let reg = decodeRegister8((opcode >> 3) & 0x07)
            return INCRegInstruction(register: reg)
        }
        
        if (opcode & 0xC7) == 0x05 {
            let reg = decodeRegister8((opcode >> 3) & 0x07)
            return DECRegInstruction(register: reg)
        }
        
        if (opcode & 0xCF) == 0x03 {
            let rp = decodeRegisterPair((opcode >> 4) & 0x03)
            return INCRegPairInstruction(register: rp)
        }
        
        if (opcode & 0xCF) == 0x0B {
            let rp = decodeRegisterPair((opcode >> 4) & 0x03)
            return DECRegPairInstruction(register: rp)
        }
        
        if (opcode & 0xCF) == 0x09 {
            let rp = decodeRegisterPair((opcode >> 4) & 0x03)
            return ADDHLInstruction(source: rp)
        }
        
        if opcode == 0x98 {
            return SBCInstruction(source: .b)
        }
        
        if opcode == 0x07 {
            return RLCAInstruction()
        }
        
        if opcode == 0x0F {
            return RRCAInstruction()
        }
        
        if opcode == 0x10 {
            let offset = memory.readByte(at: pc)
            return DJNZInstruction(offset: Int8(bitPattern: offset))
        }
        
        if opcode == 0x2F {
            return CPLInstruction()
        }
        
        return nil
    }
    
    private func decodeLogicalInstruction(_ opcode: UInt8, memory: MemoryAccessing, pc: UInt16) -> Z80Instruction? {
        if (opcode & 0xF8) == 0xA0 {
            let reg = decodeRegister8(opcode & 0x07)
            return ANDInstruction(source: convertToRegisterOperand(reg))
        }
        
        if opcode == 0xE6 {
            let value = memory.readByte(at: pc)
            return ANDInstruction(source: .immediate(value))
        }
        
        if opcode == 0xA6 {
            return ANDInstruction(source: .memory)
        }
        
        if (opcode & 0xF8) == 0xB0 {
            let reg = decodeRegister8(opcode & 0x07)
            return ORInstruction(source: convertToRegisterOperand(reg))
        }
        
        if opcode == 0xF6 {
            let value = memory.readByte(at: pc)
            return ORInstruction(source: .immediate(value))
        }
        
        if opcode == 0xB6 {
            return ORInstruction(source: .memory)
        }
        
        if (opcode & 0xF8) == 0xA8 {
            let reg = decodeRegister8(opcode & 0x07)
            return XORInstruction(source: convertToRegisterOperand(reg))
        }
        
        if opcode == 0xEE {
            let value = memory.readByte(at: pc)
            return XORInstruction(source: .immediate(value))
        }
        
        if opcode == 0xAE {
            return XORInstruction(source: .memory)
        }
        
        if (opcode & 0xF8) == 0xB8 {
            let reg = decodeRegister8(opcode & 0x07)
            return CPInstruction(source: convertToRegisterOperand(reg))
        }
        
        if opcode == 0xFE {
            let value = memory.readByte(at: pc)
            return CPInstruction(source: .immediate(value))
        }
        
        if opcode == 0xBE {
            return CPInstruction(source: .memory)
        }
        
        return nil
    }
    
<<<<<<< HEAD
    // 制御命令のデコード
    private func decodeControlInstruction(_ opcode: UInt8, memory: MemoryAccessing, programCounter: UInt16) -> Z80Instruction? {
        // JP nn
        if opcode == 0xC3 {
            // 安全なメモリアクセス
            let lowByte = memory.readByte(at: programCounter)
            // 安全なアドレス計算
            let nextPC = programCounter < UInt16.max ? programCounter + 1 : programCounter
            let highByte = memory.readByte(at: nextPC)
=======
    private func decodeControlInstruction(_ opcode: UInt8, memory: MemoryAccessing, pc: UInt16) -> Z80Instruction? {
        if opcode == 0xC3 {
            let lowByte = memory.readByte(at: pc)
            let highByte = memory.readByte(at: pc &+ 1)
>>>>>>> e610a0e2
            let address = UInt16(highByte) << 8 | UInt16(lowByte)
            return JPInstruction(condition: .none, address: address)
        }
        
        if (opcode & 0xC7) == 0xC2 {
            let condition = decodeCondition((opcode >> 3) & 0x03)
            let lowByte = memory.readByte(at: programCounter)
            let highByte = memory.readByte(at: programCounter &+ 1)
            let address = UInt16(highByte) << 8 | UInt16(lowByte)
            return JPInstruction(condition: condition, address: address)
        }
        
        if opcode == 0x18 {
            let offset = Int8(bitPattern: memory.readByte(at: pc))
            return JRInstruction(condition: .none, offset: offset)
        }
        
        if (opcode & 0xE7) == 0x20 {
            let condition = decodeCondition((opcode >> 3) & 0x03)
            let offset = Int8(bitPattern: memory.readByte(at: pc))
            return JRInstruction(condition: condition, offset: offset)
        }
        
        if opcode == 0xCD {
            let lowByte = memory.readByte(at: programCounter)
            let highByte = memory.readByte(at: programCounter &+ 1)
            let address = UInt16(highByte) << 8 | UInt16(lowByte)
            return CALLInstruction(condition: .none, address: address)
        }
        
        if (opcode & 0xC7) == 0xC4 {
            let condition = decodeCondition((opcode >> 3) & 0x03)
            let lowByte = memory.readByte(at: programCounter)
            let highByte = memory.readByte(at: programCounter &+ 1)
            let address = UInt16(highByte) << 8 | UInt16(lowByte)
            return CALLInstruction(condition: condition, address: address)
        }
        
        if opcode == 0xC9 {
            return RETInstruction(condition: .none)
        }
        
        if (opcode & 0xC7) == 0xC0 {
            let condition = decodeCondition((opcode >> 3) & 0x03)
            return RETInstruction(condition: condition)
        }
        
        if (opcode & 0xC7) == 0xC7 {
            let address = UInt16(opcode & 0x38)
            return RSTInstruction(address: address)
        }
        
        if opcode == 0x08 {
            return EXAFInstruction()
        }
        
        return nil
    }
    
    private func decodeLoadInstruction(_ opcode: UInt8, memory: MemoryAccessing, pc: UInt16) -> Z80Instruction? {
        if (opcode & 0xC0) == 0x40 && opcode != 0x76 { // 0x76はHALT
            let dst = decodeRegister8((opcode >> 3) & 0x07)
            let src = decodeRegister8(opcode & 0x07)
            let destination = convertToRegisterOperand(dst)
            let source = convertToRegisterOperand(src)
            return LDRegRegInstruction(destination: destination, source: source)
        }
        
        if (opcode & 0xC7) == 0x06 {
            let reg = decodeRegister8((opcode >> 3) & 0x07)
<<<<<<< HEAD
            // 安全なメモリアクセス
            let value = memory.readByte(at: programCounter)
=======
            let value = memory.readByte(at: pc)
>>>>>>> e610a0e2
            return LDRegImmInstruction(destination: convertToRegisterOperand(reg), value: value)
        }
        
        if (opcode & 0xC7) == 0x46 {
            let reg = decodeRegister8((opcode >> 3) & 0x07)
            return LDRegMemInstruction(destination: convertToRegisterOperand(reg), address: .hl)
        }
        
        if (opcode & 0xF8) == 0x70 {
            let reg = decodeRegister8(opcode & 0x07)
            return LDMemRegInstruction(address: .hl, source: convertToRegisterOperand(reg))
        }
        
<<<<<<< HEAD
        // LD SP, nn (0x31)
        if opcode == 0x31 {
            let lowByte = memory.readByte(at: programCounter)
            let highByte = memory.readByte(at: programCounter &+ 1)
=======
        if (opcode & 0xCF) == 0x01 {
            let rp = decodeRegisterPair((opcode >> 4) & 0x03)
            let lowByte = memory.readByte(at: pc)
            let highByte = memory.readByte(at: pc &+ 1)
>>>>>>> e610a0e2
            let value = UInt16(highByte) << 8 | UInt16(lowByte)
            return LDRegPairImmInstruction(register: rp, value: value)
        }
        
        if opcode == 0x0A {
            return LDRegMemInstruction(destination: .a, address: .bc)
        }
        
<<<<<<< HEAD
        // LD BC, nn (0x01)
        if opcode == 0x01 {
            let lowByte = memory.readByte(at: programCounter)
            let highByte = memory.readByte(at: programCounter &+ 1)
            let value = UInt16(highByte) << 8 | UInt16(lowByte)
            return LDRegPairImmInstruction(register: .bc, value: value)
=======
        if opcode == 0x1A {
            return LDRegMemInstruction(destination: .a, address: .de)
        }
        
        if opcode == 0x02 {
            return LDMemRegInstruction(address: .bc, source: .a)
        }
        
        if opcode == 0x12 {
            return LDMemRegInstruction(address: .de, source: .a)
        }
        
        if opcode == 0x3A {
            let lowByte = memory.readByte(at: pc)
            let highByte = memory.readByte(at: pc &+ 1)
            let address = UInt16(highByte) << 8 | UInt16(lowByte)
            return LDRegMemAddrInstruction(destination: .a, address: address)
        }
        
        if opcode == 0x32 {
            let lowByte = memory.readByte(at: pc)
            let highByte = memory.readByte(at: pc &+ 1)
            let address = UInt16(highByte) << 8 | UInt16(lowByte)
            return LDDirectMemRegInstruction(address: address, source: .a)
        }
        
        if opcode == 0x2A {
            let lowByte = memory.readByte(at: pc)
            let highByte = memory.readByte(at: pc &+ 1)
            let address = UInt16(highByte) << 8 | UInt16(lowByte)
            return LDRegPairMemAddrInstruction(destination: .hl, address: address)
        }
        
        if opcode == 0x22 {
            let lowByte = memory.readByte(at: pc)
            let highByte = memory.readByte(at: pc &+ 1)
            let address = UInt16(highByte) << 8 | UInt16(lowByte)
            return LDMemAddrRegPairInstruction(address: address, source: .hl)
        }
        
        if opcode == 0x36 {
            let value = memory.readByte(at: pc)
            return LDMemImmInstruction(address: .hl, value: value)
        }
        
        return nil
    }
    
    private func decodeStackInstruction(_ opcode: UInt8, memory: MemoryAccessing, pc: UInt16) -> Z80Instruction? {
        if opcode == 0xC5 {
            return PUSHInstruction(register: .bc)
        }
        
        if opcode == 0xD5 {
            return PUSHInstruction(register: .de)
        }
        
        if opcode == 0xE5 {
            return PUSHInstruction(register: .hl)
        }
        
        if opcode == 0xF5 {
            return PUSHInstruction(register: .af)
        }
        
        if opcode == 0xC1 {
            return POPInstruction(register: .bc)
        }
        
        if opcode == 0xD1 {
            return POPInstruction(register: .de)
        }
        
        if opcode == 0xE1 {
            return POPInstruction(register: .hl)
        }
        
        if opcode == 0xF1 {
            return POPInstruction(register: .af)
        }
        
        return nil
    }
    
    private func decodeIOInstruction(_ opcode: UInt8, memory: MemoryAccessing, pc: UInt16) -> Z80Instruction? {
        if opcode == 0xDB {
            let port = memory.readByte(at: pc)
            return INInstruction(port: port)
        }
        
        if opcode == 0xD3 {
            let port = memory.readByte(at: pc)
            return OUTInstruction(port: port)
>>>>>>> e610a0e2
        }
        
        return nil
    }
    
    private func decodeRegister8(_ code: UInt8) -> Register8 {
        switch code {
        case 0: return .b
        case 1: return .c
        case 2: return .d
        case 3: return .e
        case 4: return .h
        case 5: return .l
        case 7: return .a
        default: return .a // 6は(HL)だが、ここでは別処理
        }
    }
    
    private func decodeRegisterPair(_ code: UInt8) -> RegisterPairOperand {
        switch code {
        case 0: return .bc
        case 1: return .de
        case 2: return .hl
        case 3: return .sp
        default: return .hl
        }
    }
    
    private func decodeCondition(_ code: UInt8) -> JumpCondition {
        switch code {
        case 0: return .notZero
        case 1: return .zero
        case 2: return .notCarry
        case 3: return .carry
        default: return .none
        }
    }
    
    private func convertToRegisterOperand(_ reg: Register8) -> RegisterOperand {
        switch reg {
        case .a: return .a
        case .b: return .b
        case .c: return .c
        case .d: return .d
        case .e: return .e
        case .h: return .h
        case .l: return .l
        }
    }
    
    private func decodeIYPrefixedInstruction(memory: MemoryAccessing, pc: UInt16) -> Z80Instruction {
        let nextOpcode = memory.readByte(at: pc)
        let nextPc = pc &+ 1
        
        switch nextOpcode {
        case 0x21: // LD IY,nn
            let lowByte = memory.readByte(at: nextPc)
            let highByte = memory.readByte(at: nextPc &+ 1)
            let value = UInt16(highByte) << 8 | UInt16(lowByte)
            return LDIYInstruction(value: value)
        default:
            let instruction = decode(nextOpcode, memory: memory, pc: nextPc)
            return IYPrefixedInstruction(instruction: instruction)
        }
    }
}

/// Z80命令の基本プロトコル
protocol Z80Instruction {
    /// 命令を実行
    func execute(cpu: Z80CPU, registers: inout Z80Registers, memory: MemoryAccessing, inputOutput: IOAccessing) -> Int
    
    /// 命令のサイズ（バイト数）
    var size: UInt16 { get }
    
    /// 命令の実行に必要なサイクル数
    var cycles: Int { get }
    
    /// 命令の詳細なサイクル情報
    var cycleInfo: InstructionCycles { get }
    
    /// 命令の文字列表現
    var description: String { get }
}

/// NOP命令
struct NOPInstruction: Z80Instruction {
    func execute(cpu: Z80CPU, registers: inout Z80Registers, memory: MemoryAccessing, inputOutput: IOAccessing) -> Int {
        return cycles
    }
    
    var size: UInt16 { return 1 }
    var cycles: Int { return 4 }
    var cycleInfo: InstructionCycles { return Z80InstructionCycles.NOP }
    var description: String { return "NOP" }
}

/// HALT命令
struct HALTInstruction: Z80Instruction {
    func execute(cpu: Z80CPU, registers: inout Z80Registers, memory: MemoryAccessing, inputOutput: IOAccessing) -> Int {
        // CPUをホルト状態にする
        cpu.halt()
        return cycles
    }
    
    var size: UInt16 { return 1 }
    var cycles: Int { return 4 }
    var cycleInfo: InstructionCycles { return Z80InstructionCycles.HALT }
    var description: String { return "HALT" }
}

/// DI命令（割り込み禁止）
struct DISInstruction: Z80Instruction {
    func execute(cpu: Z80CPU, registers: inout Z80Registers, memory: MemoryAccessing, inputOutput: IOAccessing) -> Int {
        // 割り込み禁止（CPUExecutingプロトコルのメソッドを使用）
        (cpu as CPUExecuting).setInterruptEnabled(false)
        return cycles
    }
    
    var size: UInt16 { return 1 }
    var cycles: Int { return 4 }
    var cycleInfo: InstructionCycles { return Z80InstructionCycles.DI }
    var description: String { return "DI" }
}

/// EI命令（割り込み許可）
struct EIInstruction: Z80Instruction {
    func execute(cpu: Z80CPU, registers: inout Z80Registers, memory: MemoryAccessing, inputOutput: IOAccessing) -> Int {
        // 割り込み許可（CPUExecutingプロトコルのメソッドを使用）
        (cpu as CPUExecuting).setInterruptEnabled(true)
        return cycles
    }
    
    var size: UInt16 { return 1 }
    var cycles: Int { return 4 }
    var cycleInfo: InstructionCycles { return Z80InstructionCycles.EI }
    var description: String { return "EI" }
}

/// 未実装命令
struct UnimplementedInstruction: Z80Instruction {
    let opcode: UInt8
    
    func execute(cpu: Z80CPU, registers: inout Z80Registers, memory: MemoryAccessing, inputOutput: IOAccessing) -> Int {
        // PCの計算で整数オーバーフローを防止
        let pc = registers.pc > 0 ? registers.pc - 1 : 0
        let opcodeHex = String(opcode, radix: 16, uppercase: true)
        let pcHex = String(pc, radix: 16, uppercase: true)
        PC88Logger.cpu.warning("未実装の命令 0x\(opcodeHex) at PC=0x\(pcHex)")
        return cycles
    }
    
    var size: UInt16 { return 1 }
    var cycles: Int { return 4 }
    var cycleInfo: InstructionCycles { return Z80InstructionCycles.NOP } // 未実装命令はNOPと同じサイクル情報を使用
    var description: String { return "UNIMPLEMENTED \(String(format: "0x%02X", opcode))" }
}

/// POP命令 - スタックから値を取得してレジスタペアに格納
struct POPInstruction: Z80Instruction {
    let register: RegisterPairOperand
    
    func execute(cpu: Z80CPU, registers: inout Z80Registers, memory: MemoryAccessing, inputOutput: IOAccessing) -> Int {
        // スタックから値を取得
        let value = memory.readWord(at: registers.sp)
        
        // レジスタに設定
        register.write(to: &registers, value: value)
        
        // SPを増加
        if registers.sp < UInt16.max - 1 {
            registers.sp += 2
        } else {
            // オーバーフローを防止
            registers.sp = 0
            PC88Logger.cpu.warning("スタックポインタがオーバーフローしました")
        }
        
        return cycles
    }
    
    var size: UInt16 { return 1 }
    var cycles: Int { return 10 }
    var cycleInfo: InstructionCycles { return Z80InstructionCycles.RET } // POPはRETと同じサイクル情報
    var description: String { return "POP \(register)" }
}


/// RLCA命令
struct RLCAInstruction: Z80Instruction {
    func execute(cpu: Z80CPU, registers: inout Z80Registers, memory: MemoryAccessing, inputOutput: IOAccessing) -> Int {
        // Aレジスタを左に回転し、最上位ビットをキャリーフラグと最下位ビットに設定
        let carry = (registers.a & 0x80) != 0
        registers.a = (registers.a << 1) | (carry ? 1 : 0)
        
        // フラグを設定
        if carry {
            registers.f = (registers.f | 0x01) // キャリーフラグをセット
        } else {
            registers.f = (registers.f & 0xFE) // キャリーフラグをクリア
        }
        
        // HとNフラグをクリア
        registers.f &= ~0x12
        
        return cycles
    }
    
    var size: UInt16 { return 1 }
    var cycles: Int { return 4 }
    var cycleInfo: InstructionCycles { return Z80InstructionCycles.NOP } // RLCAはNOPと同じサイクル情報
    var description: String { return "RLCA" }
}

/// SBC A,B命令
struct SBCInstruction: Z80Instruction {
    let source: RegisterOperand
    
    func execute(cpu: Z80CPU, registers: inout Z80Registers, memory: MemoryAccessing, inputOutput: IOAccessing) -> Int {
        // ソースの値を取得
        let value = source.read(from: registers, memory: memory)
        
        // キャリーフラグの状態を取得
        let carry: UInt8 = (registers.f & 0x01) != 0 ? 1 : 0
        
        // 減算とキャリーを実行
        let result = registers.a &- value &- carry
        
        // フラグを設定
        // ゼロフラグ
        let zeroFlag: UInt8 = (result == 0) ? 0x40 : 0
        
        // サインフラグ
        let signFlag: UInt8 = (result & 0x80) != 0 ? 0x80 : 0
        
        // キャリーフラグ
        let carryFlag: UInt8 = (Int(registers.a) - Int(value) - Int(carry) < 0) ? 0x01 : 0
        
        // ハーフキャリーフラグ
        let halfCarryFlag: UInt8 = (Int(registers.a & 0x0F) - Int(value & 0x0F) - Int(carry) < 0) ? 0x10 : 0
        
        // Nフラグは常に1
        let nFlag: UInt8 = 0x02
        
        // パリティ/オーバーフローフラグ
        let pFlag: UInt8 = ((registers.a ^ value) & 0x80) != 0 && ((value ^ result) & 0x80) != 0 ? 0x04 : 0
        
        // フラグを組み合わせて設定
        registers.f = zeroFlag | signFlag | carryFlag | halfCarryFlag | nFlag | pFlag
        
        // 結果をAレジスタに設定
        registers.a = result
        
        return cycles
    }
    
    var size: UInt16 { return 1 }
    var cycles: Int { return 4 }
    var cycleInfo: InstructionCycles { return Z80InstructionCycles.SBC_A_r }
    var description: String { return "SBC A,\(source)" }
}

/// RRCA命令
struct RRCAInstruction: Z80Instruction {
    func execute(cpu: Z80CPU, registers: inout Z80Registers, memory: MemoryAccessing, inputOutput: IOAccessing) -> Int {
        // Aレジスタを右に回転
        let carry = registers.a & 0x01
        registers.a = (registers.a >> 1) | (carry << 7)
        
        // フラグを設定
        if carry != 0 {
            registers.f = (registers.f | 0x01) // キャリーフラグをセット
        } else {
            registers.f = (registers.f & 0xFE) // キャリーフラグをクリア
        }
        
        // HとNフラグをクリア
        registers.f &= ~0x12
        
        return cycles
    }
    
    var size: UInt16 { return 1 }
    var cycles: Int { return 4 }
    var cycleInfo: InstructionCycles { return Z80InstructionCycles.NOP } // RRCAはNOPと同じサイクル情報
    var description: String { return "RRCA" }
}

/// EX AF,AF'命令
struct EXAFInstruction: Z80Instruction {
    func execute(cpu: Z80CPU, registers: inout Z80Registers, memory: MemoryAccessing, inputOutput: IOAccessing) -> Int {
        // AFとAF'を交換
        let tempA = registers.a
        let tempF = registers.f
        registers.a = registers.a_alt
        registers.f = registers.f_alt
        registers.a_alt = tempA
        registers.f_alt = tempF
        
        return cycles
    }
    
    var size: UInt16 { return 1 }
    var cycles: Int { return 4 }
    var cycleInfo: InstructionCycles { return Z80InstructionCycles.NOP } // EX AF,AF'はNOPと同じサイクル情報
    var description: String { return "EX AF,AF'" }
}

/// PUSH命令
struct PUSHInstruction: Z80Instruction {
    let register: RegisterPairOperand
    
    func execute(cpu: Z80CPU, registers: inout Z80Registers, memory: MemoryAccessing, inputOutput: IOAccessing) -> Int {
        let value = register.read(from: registers)
        // SPを減算
        if registers.sp >= 2 {
            registers.sp = registers.sp &- 2
        } else {
            registers.sp = 0xFFFF
            PC88Logger.cpu.warning("スタックポインタがオーバーフローしました")
        }
        // メモリに書き込み
        memory.writeWord(value, at: registers.sp)
        return cycles
    }
    
    var size: UInt16 { return 1 }
    var cycles: Int { return 11 }
    var cycleInfo: InstructionCycles { return InstructionCycles.standard(opcodeFetch: true, memoryWrites: 2) }
    var description: String { return "PUSH \(register)" }
}


/// INCレジスタペア命令
struct INCRegPairInstruction: Z80Instruction {
    let register: RegisterPairOperand
    
    func execute(cpu: Z80CPU, registers: inout Z80Registers, memory: MemoryAccessing, inputOutput: IOAccessing) -> Int {
        let value = register.read(from: registers)
        register.write(to: &registers, value: value &+ 1)
        return cycles
    }
    
    var size: UInt16 { return 1 }
    var cycles: Int { return 6 }
    var cycleInfo: InstructionCycles { return InstructionCycles.standard(opcodeFetch: true, internalCycles: 2) }
    var description: String { return "INC \(register)" }
}


/// LD A,(nn)命令（直接アドレスからAレジスタへのロード）
struct LDRegMemAddrInstruction: Z80Instruction {
    let destination: RegisterOperand
    let address: UInt16
    
    func execute(cpu: Z80CPU, registers: inout Z80Registers, memory: MemoryAccessing, inputOutput: IOAccessing) -> Int {
        let value = memory.readByte(at: address)
        destination.write(to: &registers, value: value)
        return cycles
    }
    
    var size: UInt16 { return 3 }
    var cycles: Int { return 13 }
    var cycleInfo: InstructionCycles { 
        let cycles = InstructionCycles.standard(opcodeFetch: true, memoryReads: 3, internalCycles: 2)
        return cycles
    }
    var description: String { return "LD \(destination),(\(String(address, radix: 16)))" }
}

/// レジスタペアのデクリメント命令
struct DECRegPairInstruction: Z80Instruction {
    let register: RegisterPairOperand
    
    func execute(cpu: Z80CPU, registers: inout Z80Registers, memory: MemoryAccessing, inputOutput: IOAccessing) -> Int {
        let value = register.read(from: registers)
        register.write(to: &registers, value: value &- 1)
        return cycles
    }
    
    var size: UInt16 { return 1 }
    var cycles: Int { return 6 }
    var cycleInfo: InstructionCycles { return InstructionCycles.standard(opcodeFetch: true, internalCycles: 2) }
    var description: String { return "DEC \(register)" }
}

/// LD直接メモリレジスタ命令
struct LDDirectMemRegInstruction: Z80Instruction {
    let address: UInt16
    let source: RegisterOperand
    
    func execute(cpu: Z80CPU, registers: inout Z80Registers, memory: MemoryAccessing, inputOutput: IOAccessing) -> Int {
        let value = source.read(from: registers, memory: memory)
        memory.writeByte(value, at: address)
        return cycles
    }
    
    var size: UInt16 { return 3 } // オペコード + アドレス(2バイト)
    var cycles: Int { return 13 }
    var cycleInfo: InstructionCycles { return Z80InstructionCycles.LD_nn_A } // 直接メモリアドレスへの書き込み
    var description: String { return "LD (\(String(format: "0x%04X", address))),\(source)" }
}

/// ADD HL,rr命令
struct ADDHLInstruction: Z80Instruction {
    let source: RegisterPairOperand
    
    func execute(cpu: Z80CPU, registers: inout Z80Registers, memory: MemoryAccessing, inputOutput: IOAccessing) -> Int {
        let hl = registers.hl
        let value = source.read(from: registers)
        let result = hl &+ value
        
        // フラグ設定
        // キャリーフラグ
        let carryFlag: UInt8 = ((UInt32(hl) + UInt32(value)) > 0xFFFF) ? 0x01 : 0
        
        // ハーフキャリーフラグ
        let halfCarryFlag: UInt8 = (((hl & 0x0FFF) + (value & 0x0FFF)) > 0x0FFF) ? 0x10 : 0
        
        // Nフラグはリセット
        registers.f = (registers.f & 0xC4) | carryFlag | halfCarryFlag
        
        registers.hl = result
        return cycles
    }
    
    var size: UInt16 { return 1 }
    var cycles: Int { return 11 }
    var cycleInfo: InstructionCycles { return InstructionCycles.standard(opcodeFetch: true, internalCycles: 7) }
    var description: String { return "ADD HL,\(source)" }
}

/// DJNZ命令
struct DJNZInstruction: Z80Instruction {
    let offset: Int8
    
    func execute(cpu: Z80CPU, registers: inout Z80Registers, memory: MemoryAccessing, inputOutput: IOAccessing) -> Int {
        // Bレジスタをデクリメント
        registers.b = registers.b &- 1
        
        // Bが0でなければジャンプ
        if registers.b != 0 {
            // PCにオフセットを加算
            registers.pc = UInt16(Int(registers.pc) + Int(offset))
            return 13 // ジャンプする場合のサイクル数
        }
        
        return 8 // ジャンプしない場合のサイクル数
    }
    
    var size: UInt16 { return 2 } // オペコード + オフセット
    var cycles: Int { return 8 } // 非ジャンプ時のサイクル数
    var cycleInfo: InstructionCycles { 
        let cycles = InstructionCycles.standard(opcodeFetch: true, memoryReads: 1, internalCycles: 5)
        return cycles
    }
    var description: String { return "DJNZ \(String(format: "%+d", offset))" }
}

/// IYプレフィックス命令
/// CPL命令 - Aレジスタの全ビットを反転する
struct CPLInstruction: Z80Instruction {
    func execute(cpu: Z80CPU, registers: inout Z80Registers, memory: MemoryAccessing, inputOutput: IOAccessing) -> Int {
        // Aレジスタの全ビットを反転
        registers.a = ~registers.a
        
        // フラグの設定
        // H, Nフラグをセット
        registers.f = (registers.f & 0xC5) | 0x12 // 0x12 = (H | N)
        
        return cycles
    }
    
    var size: UInt16 { return 1 }
    var cycles: Int { return 4 }
    var cycleInfo: InstructionCycles { return InstructionCycles.standard(opcodeFetch: true) }
    var description: String { return "CPL" }
}

struct IYPrefixedInstruction: Z80Instruction {
    let instruction: Z80Instruction
    
    func execute(cpu: Z80CPU, registers: inout Z80Registers, memory: MemoryAccessing, inputOutput: IOAccessing) -> Int {
        // IYプレフィックス命令は通常の命令と同じように実行されるが、
        // HLレジスタの代わりにIYレジスタを使用する
        let savedHL = registers.hl
        registers.hl = registers.iy
        
        let cycles = instruction.execute(cpu: cpu, registers: &registers, memory: memory, io: io)
        
        registers.iy = registers.hl
        registers.hl = savedHL
        
        return cycles
    }
    
    var size: UInt16 { return instruction.size + 1 } // プレフィックスバイトを追加
    var cycles: Int { return instruction.cycles + 4 } // プレフィックス命令は通常の命令より4サイクル多く消費する
    var cycleInfo: InstructionCycles { return InstructionCycles.standard(opcodeFetch: true) }
    var description: String { return "IY: \(instruction.description)" }
}

/// LD IY,nn命令
struct LDIYInstruction: Z80Instruction {
    let value: UInt16
    
    func execute(cpu: Z80CPU, registers: inout Z80Registers, memory: MemoryAccessing, inputOutput: IOAccessing) -> Int {
        registers.iy = value
        return cycles
    }
    
    var size: UInt16 { return 4 } // FD + 21 + nn (2バイト)
    var cycles: Int { return 14 } // LD HL,nnの10サイクル + プレフィックスの4サイクル
    var cycleInfo: InstructionCycles { return InstructionCycles.standard(opcodeFetch: true, memoryReads: 2) }
    var description: String { return "LD IY,\(String(format: "0x%04X", value))" }
}<|MERGE_RESOLUTION|>--- conflicted
+++ resolved
@@ -6,7 +6,6 @@
 
 class Z80InstructionDecoder {
     
-<<<<<<< HEAD
     // オペランドソースとターゲットは別ファイルで定義されているので使用
     /// 命令をデコード
     func decode(_ opcode: UInt8, memory: MemoryAccessing, programCounter: UInt16) -> Z80Instruction {
@@ -233,14 +232,6 @@
             return POPInstruction(register: .de)
         case 0xF1: // POP AF
             return POPInstruction(register: .af)
-=======
-    func decode(_ opcode: UInt8, memory: MemoryAccessing, pc: UInt16) -> Z80Instruction {
-        switch opcode {
-        case 0x00: // NOP
-            return NOPInstruction()
-        case 0x76: // HALT
-            return HALTInstruction()
->>>>>>> e610a0e2
         case 0xF3: // DI
             return DISInstruction()
         case 0xFB: // EI
@@ -405,7 +396,6 @@
         return nil
     }
     
-<<<<<<< HEAD
     // 制御命令のデコード
     private func decodeControlInstruction(_ opcode: UInt8, memory: MemoryAccessing, programCounter: UInt16) -> Z80Instruction? {
         // JP nn
@@ -415,12 +405,6 @@
             // 安全なアドレス計算
             let nextPC = programCounter < UInt16.max ? programCounter + 1 : programCounter
             let highByte = memory.readByte(at: nextPC)
-=======
-    private func decodeControlInstruction(_ opcode: UInt8, memory: MemoryAccessing, pc: UInt16) -> Z80Instruction? {
-        if opcode == 0xC3 {
-            let lowByte = memory.readByte(at: pc)
-            let highByte = memory.readByte(at: pc &+ 1)
->>>>>>> e610a0e2
             let address = UInt16(highByte) << 8 | UInt16(lowByte)
             return JPInstruction(condition: .none, address: address)
         }
@@ -491,12 +475,8 @@
         
         if (opcode & 0xC7) == 0x06 {
             let reg = decodeRegister8((opcode >> 3) & 0x07)
-<<<<<<< HEAD
             // 安全なメモリアクセス
             let value = memory.readByte(at: programCounter)
-=======
-            let value = memory.readByte(at: pc)
->>>>>>> e610a0e2
             return LDRegImmInstruction(destination: convertToRegisterOperand(reg), value: value)
         }
         
@@ -510,17 +490,10 @@
             return LDMemRegInstruction(address: .hl, source: convertToRegisterOperand(reg))
         }
         
-<<<<<<< HEAD
         // LD SP, nn (0x31)
         if opcode == 0x31 {
             let lowByte = memory.readByte(at: programCounter)
             let highByte = memory.readByte(at: programCounter &+ 1)
-=======
-        if (opcode & 0xCF) == 0x01 {
-            let rp = decodeRegisterPair((opcode >> 4) & 0x03)
-            let lowByte = memory.readByte(at: pc)
-            let highByte = memory.readByte(at: pc &+ 1)
->>>>>>> e610a0e2
             let value = UInt16(highByte) << 8 | UInt16(lowByte)
             return LDRegPairImmInstruction(register: rp, value: value)
         }
@@ -529,108 +502,24 @@
             return LDRegMemInstruction(destination: .a, address: .bc)
         }
         
-<<<<<<< HEAD
+        if opcode == 0x1A {
+            return LDRegMemInstruction(destination: .a, address: .de)
+        }
+        
+        if opcode == 0x02 {
+            return LDMemRegInstruction(address: .bc, source: .a)
+        }
+        
+        if opcode == 0x12 {
+            return LDMemRegInstruction(address: .de, source: .a)
+        }
+        
         // LD BC, nn (0x01)
         if opcode == 0x01 {
             let lowByte = memory.readByte(at: programCounter)
             let highByte = memory.readByte(at: programCounter &+ 1)
             let value = UInt16(highByte) << 8 | UInt16(lowByte)
             return LDRegPairImmInstruction(register: .bc, value: value)
-=======
-        if opcode == 0x1A {
-            return LDRegMemInstruction(destination: .a, address: .de)
-        }
-        
-        if opcode == 0x02 {
-            return LDMemRegInstruction(address: .bc, source: .a)
-        }
-        
-        if opcode == 0x12 {
-            return LDMemRegInstruction(address: .de, source: .a)
-        }
-        
-        if opcode == 0x3A {
-            let lowByte = memory.readByte(at: pc)
-            let highByte = memory.readByte(at: pc &+ 1)
-            let address = UInt16(highByte) << 8 | UInt16(lowByte)
-            return LDRegMemAddrInstruction(destination: .a, address: address)
-        }
-        
-        if opcode == 0x32 {
-            let lowByte = memory.readByte(at: pc)
-            let highByte = memory.readByte(at: pc &+ 1)
-            let address = UInt16(highByte) << 8 | UInt16(lowByte)
-            return LDDirectMemRegInstruction(address: address, source: .a)
-        }
-        
-        if opcode == 0x2A {
-            let lowByte = memory.readByte(at: pc)
-            let highByte = memory.readByte(at: pc &+ 1)
-            let address = UInt16(highByte) << 8 | UInt16(lowByte)
-            return LDRegPairMemAddrInstruction(destination: .hl, address: address)
-        }
-        
-        if opcode == 0x22 {
-            let lowByte = memory.readByte(at: pc)
-            let highByte = memory.readByte(at: pc &+ 1)
-            let address = UInt16(highByte) << 8 | UInt16(lowByte)
-            return LDMemAddrRegPairInstruction(address: address, source: .hl)
-        }
-        
-        if opcode == 0x36 {
-            let value = memory.readByte(at: pc)
-            return LDMemImmInstruction(address: .hl, value: value)
-        }
-        
-        return nil
-    }
-    
-    private func decodeStackInstruction(_ opcode: UInt8, memory: MemoryAccessing, pc: UInt16) -> Z80Instruction? {
-        if opcode == 0xC5 {
-            return PUSHInstruction(register: .bc)
-        }
-        
-        if opcode == 0xD5 {
-            return PUSHInstruction(register: .de)
-        }
-        
-        if opcode == 0xE5 {
-            return PUSHInstruction(register: .hl)
-        }
-        
-        if opcode == 0xF5 {
-            return PUSHInstruction(register: .af)
-        }
-        
-        if opcode == 0xC1 {
-            return POPInstruction(register: .bc)
-        }
-        
-        if opcode == 0xD1 {
-            return POPInstruction(register: .de)
-        }
-        
-        if opcode == 0xE1 {
-            return POPInstruction(register: .hl)
-        }
-        
-        if opcode == 0xF1 {
-            return POPInstruction(register: .af)
-        }
-        
-        return nil
-    }
-    
-    private func decodeIOInstruction(_ opcode: UInt8, memory: MemoryAccessing, pc: UInt16) -> Z80Instruction? {
-        if opcode == 0xDB {
-            let port = memory.readByte(at: pc)
-            return INInstruction(port: port)
-        }
-        
-        if opcode == 0xD3 {
-            let port = memory.readByte(at: pc)
-            return OUTInstruction(port: port)
->>>>>>> e610a0e2
         }
         
         return nil
